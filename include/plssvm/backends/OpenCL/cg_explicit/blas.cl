--- conflicted
+++ resolved
@@ -35,38 +35,16 @@
     real_type temp[INTERNAL_BLOCK_SIZE][INTERNAL_BLOCK_SIZE] = { 0.0 };
 
     for (ulong dim = 0; dim < k; dim += FEATURE_BLOCK_SIZE) {
-<<<<<<< HEAD
-=======
-        // zero out shared memory
-        for (uint internal = 0; internal < INTERNAL_BLOCK_SIZE; ++internal) {
-            A_cache[get_local_id(1)][internal * THREAD_BLOCK_SIZE + get_local_id(0)] = 0.0;
-            A_cache[get_local_id(1) + THREAD_BLOCK_SIZE][internal * THREAD_BLOCK_SIZE + get_local_id(0)] = 0.0;
-            B_cache[get_local_id(1)][internal * THREAD_BLOCK_SIZE + get_local_id(0)] = 0.0;
-            B_cache[get_local_id(1) + THREAD_BLOCK_SIZE][internal * THREAD_BLOCK_SIZE + get_local_id(0)] = 0.0;
-        }
-
         // load data into shared memory
         for (uint internal = 0; internal < INTERNAL_BLOCK_SIZE; ++internal) {
             const ulong global_i = i_linear + internal * THREAD_BLOCK_SIZE;
             const ulong global_j = j_cached_idx_linear + internal * THREAD_BLOCK_SIZE;
 
-            if (global_j < k) {
-                if (dim + get_local_id(1) < k) {
-                    A_cache[get_local_id(1)][internal * THREAD_BLOCK_SIZE + get_local_id(0)] = A[(dim + get_local_id(1)) * k + global_j];
-                }
-                if (dim + get_local_id(1) + THREAD_BLOCK_SIZE < k) {
-                    A_cache[get_local_id(1) + THREAD_BLOCK_SIZE][internal * THREAD_BLOCK_SIZE + get_local_id(0)] = A[(dim + get_local_id(1) + THREAD_BLOCK_SIZE) * k + global_j];
-                }
-            }
+            A_cache[get_local_id(1)][internal * THREAD_BLOCK_SIZE + get_local_id(0)] = A[(dim + get_local_id(1)) * (k + THREAD_BLOCK_PADDING) + global_j];
+            A_cache[get_local_id(1) + THREAD_BLOCK_SIZE][internal * THREAD_BLOCK_SIZE + get_local_id(0)] = A[(dim + get_local_id(1) + THREAD_BLOCK_SIZE) * (k + THREAD_BLOCK_PADDING) + global_j];
 
-            if (global_i < n) {
-                if (dim + get_local_id(1) < k) {
-                    B_cache[get_local_id(1)][internal * THREAD_BLOCK_SIZE + get_local_id(0)] = B[(dim + get_local_id(1)) * n + global_i];
-                }
-                if (dim + get_local_id(1) + THREAD_BLOCK_SIZE < k) {
-                    B_cache[get_local_id(1) + THREAD_BLOCK_SIZE][internal * THREAD_BLOCK_SIZE + get_local_id(0)] = B[(dim + get_local_id(1) + THREAD_BLOCK_SIZE) * n + global_i];
-                }
-            }
+            B_cache[get_local_id(1)][internal * THREAD_BLOCK_SIZE + get_local_id(0)] = B[(dim + get_local_id(1)) * (n + FEATURE_BLOCK_SIZE) + global_i];
+            B_cache[get_local_id(1) + THREAD_BLOCK_SIZE][internal * THREAD_BLOCK_SIZE + get_local_id(0)] = B[(dim + get_local_id(1) + THREAD_BLOCK_SIZE) * (n + FEATURE_BLOCK_SIZE) + global_i];
         }
         barrier(CLK_LOCAL_MEM_FENCE);
 
@@ -86,9 +64,7 @@
             const ulong global_i = i + internal_i;
             const ulong global_j = j + internal_j;
 
-            if (global_i < n && global_j < m) {
-                C[global_j * n + global_i] = alpha * temp[internal_i][internal_j] + beta * C[global_j * n + global_i];
-            }
+            C[global_j * (n + THREAD_BLOCK_PADDING) + global_i] = alpha * temp[internal_i][internal_j] + beta * C[global_j * (n + THREAD_BLOCK_PADDING) + global_i];
         }
     }
 }
@@ -117,15 +93,6 @@
     real_type temp[INTERNAL_BLOCK_SIZE][INTERNAL_BLOCK_SIZE] = { 0.0 };
 
     for (ulong dim = 0; dim < k; dim += FEATURE_BLOCK_SIZE) {
-        // zero out shared memory
-        for (uint internal = 0; internal < INTERNAL_BLOCK_SIZE; ++internal) {
-            A_cache[get_local_id(1)][internal * THREAD_BLOCK_SIZE + get_local_id(0)] = 0.0;
-            A_cache[get_local_id(1) + THREAD_BLOCK_SIZE][internal * THREAD_BLOCK_SIZE + get_local_id(0)] = 0.0;
-            B_cache[get_local_id(1)][internal * THREAD_BLOCK_SIZE + get_local_id(0)] = 0.0;
-            B_cache[get_local_id(1) + THREAD_BLOCK_SIZE][internal * THREAD_BLOCK_SIZE + get_local_id(0)] = 0.0;
-        }
-
->>>>>>> 0b51e7c3
         // load data into shared memory
         for (uint internal = 0; internal < INTERNAL_BLOCK_SIZE; ++internal) {
             const ulong global_i = i_linear + internal * THREAD_BLOCK_SIZE;
