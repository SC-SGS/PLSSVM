--- conflicted
+++ resolved
@@ -44,7 +44,86 @@
         }
 
         // load data into shared memory
-<<<<<<< HEAD
+        for (uint internal = 0; internal < INTERNAL_BLOCK_SIZE; ++internal) {
+            const ulong global_i = i_linear + internal * THREAD_BLOCK_SIZE;
+            const ulong global_j = j_cached_idx_linear + internal * THREAD_BLOCK_SIZE;
+
+            if (global_j < k) {
+                if (dim + get_local_id(1) < k) {
+                    A_cache[get_local_id(1)][internal * THREAD_BLOCK_SIZE + get_local_id(0)] = A[(dim + get_local_id(1)) * k + global_j];
+                }
+                if (dim + get_local_id(1) + THREAD_BLOCK_SIZE < k) {
+                    A_cache[get_local_id(1) + THREAD_BLOCK_SIZE][internal * THREAD_BLOCK_SIZE + get_local_id(0)] = A[(dim + get_local_id(1) + THREAD_BLOCK_SIZE) * k + global_j];
+                }
+            }
+
+            if (global_i < n) {
+                if (dim + get_local_id(1) < k) {
+                    B_cache[get_local_id(1)][internal * THREAD_BLOCK_SIZE + get_local_id(0)] = B[(dim + get_local_id(1)) * n + global_i];
+                }
+                if (dim + get_local_id(1) + THREAD_BLOCK_SIZE < k) {
+                    B_cache[get_local_id(1) + THREAD_BLOCK_SIZE][internal * THREAD_BLOCK_SIZE + get_local_id(0)] = B[(dim + get_local_id(1) + THREAD_BLOCK_SIZE) * n + global_i];
+                }
+            }
+        }
+        barrier(CLK_LOCAL_MEM_FENCE);
+
+        // calculation
+        for (uint block_dim = 0; block_dim < FEATURE_BLOCK_SIZE; ++block_dim) {
+            for (uint internal_i = 0; internal_i < INTERNAL_BLOCK_SIZE; ++internal_i) {
+                for (uint internal_j = 0; internal_j < INTERNAL_BLOCK_SIZE; ++internal_j) {
+                    temp[internal_i][internal_j] += A_cache[block_dim][get_local_id(1) * INTERNAL_BLOCK_SIZE + internal_j] * B_cache[block_dim][get_local_id(0) * INTERNAL_BLOCK_SIZE + internal_i];
+                }
+            }
+        }
+        barrier(CLK_LOCAL_MEM_FENCE);
+    }
+
+    for (uint internal_i = 0; internal_i < INTERNAL_BLOCK_SIZE; ++internal_i) {
+        for (uint internal_j = 0; internal_j < INTERNAL_BLOCK_SIZE; ++internal_j) {
+            const ulong global_i = i + internal_i;
+            const ulong global_j = j + internal_j;
+
+            if (global_i < n && global_j < m) {
+                C[global_j * n + global_i] = alpha * temp[internal_i][internal_j] + beta * C[global_j * n + global_i];
+            }
+        }
+    }
+}
+
+/**
+ * @brief Perform an explicit BLAS SYMM operation: `C = alpha * A * B + beta * C` where @p A is a `m x k` symmetric matrix (memory optimized), @p B is a `k x n` matrix, @p C is a `m x n` matrix, and @p alpha and @p beta are scalars.
+ * @param[in] m the number of rows in @p A and @p C
+ * @param[in] n the number of columns in @p B and @p C
+ * @param[in] k the number of rows in @p A and number of columns in @p B
+ * @param[in] alpha the scalar alpha value
+ * @param[in] A the matrix @p A
+ * @param[in] B the matrix @p B
+ * @param[in] beta the scalar beta value
+ * @param[in,out] C the matrix @p C, also used as result matrix
+ */
+__kernel void device_kernel_symm(const ulong m, const ulong n, const ulong k, const real_type alpha, __global const real_type *A, __global const real_type *B, const real_type beta, __global real_type *C) {
+    // compute: C = alpha * A * B + beta * C with A in m x k, B in n x k, and C in n x m, alpha, beta as scalar
+    const ulong i = get_global_id(0) * INTERNAL_BLOCK_SIZE;  // # rhs
+    const ulong i_linear = get_group_id(0) * get_local_size(0) * INTERNAL_BLOCK_SIZE + get_local_id(0);
+    const ulong j = get_global_id(1) * INTERNAL_BLOCK_SIZE;  // # rows
+    const ulong j_cached_idx_linear = get_group_id(1) * get_local_size(1) * INTERNAL_BLOCK_SIZE + get_local_id(0);
+
+    __local real_type A_cache[FEATURE_BLOCK_SIZE][INTERNAL_BLOCK_SIZE * THREAD_BLOCK_SIZE];
+    __local real_type B_cache[FEATURE_BLOCK_SIZE][INTERNAL_BLOCK_SIZE * THREAD_BLOCK_SIZE];
+
+    real_type temp[INTERNAL_BLOCK_SIZE][INTERNAL_BLOCK_SIZE] = { 0.0 };
+
+    for (ulong dim = 0; dim < k; dim += FEATURE_BLOCK_SIZE) {
+        // zero out shared memory
+        for (unsigned internal = 0; internal < INTERNAL_BLOCK_SIZE; ++internal) {
+            A_cache[get_local_id(1)][internal * THREAD_BLOCK_SIZE + get_local_id(0)] = 0.0;
+            A_cache[get_local_id(1) + THREAD_BLOCK_SIZE][internal * THREAD_BLOCK_SIZE + get_local_id(0)] = 0.0;
+            B_cache[get_local_id(1)][internal * THREAD_BLOCK_SIZE + get_local_id(0)] = 0.0;
+            B_cache[get_local_id(1) + THREAD_BLOCK_SIZE][internal * THREAD_BLOCK_SIZE + get_local_id(0)] = 0.0;
+        }
+
+        // load data into shared memory
         for (uint internal = 0; internal < INTERNAL_BLOCK_SIZE; ++internal) {
             const ulong global_i = i_linear + internal * THREAD_BLOCK_SIZE;
             const ulong global_j = j_cached_idx_linear + internal * THREAD_BLOCK_SIZE;
@@ -66,64 +145,6 @@
                     }
                 } else {
                     A_cache[get_local_id(1) + THREAD_BLOCK_SIZE][internal * THREAD_BLOCK_SIZE + get_local_id(0)] = A[global_j * k + dim + get_local_id(1) + THREAD_BLOCK_SIZE - global_j * (global_j + 1) / 2];
-=======
-        if (get_local_id(1) < FEATURE_BLOCK_SIZE && dim + get_local_id(1) < k) {
-            if (j_cached_idx < k) {
-                A_cache[get_local_id(1)][get_local_id(0)] = A[(dim + get_local_id(1)) * k + j_cached_idx];
-            }
-            if (i < n) {
-                B_cache[get_local_id(1)][get_local_id(0)] = B[(dim + get_local_id(1)) * n + i];
-            }
-        }
-        barrier(CLK_LOCAL_MEM_FENCE);
-
-        // calculation
-        for (unsigned long long block_dim = 0; block_dim < FEATURE_BLOCK_SIZE; ++block_dim) {
-            temp += A_cache[block_dim][get_local_id(1)] * B_cache[block_dim][get_local_id(0)];
-        }
-        barrier(CLK_LOCAL_MEM_FENCE);
-    }
-
-    if (i < n && j < m) {
-        C[j * n + i] = alpha * temp + beta * C[j * n + i];
-    }
-}
-
-/**
- * @brief Perform an explicit BLAS SYMM operation: `C = alpha * A * B + beta * C` where @p A is a `m x k` symmetric matrix (memory optimized), @p B is a `k x n` matrix, @p C is a `m x n` matrix, and @p alpha and @p beta are scalars.
- * @param[in] m the number of rows in @p A and @p C
- * @param[in] n the number of columns in @p B and @p C
- * @param[in] k the number of rows in @p A and number of columns in @p B
- * @param[in] alpha the scalar alpha value
- * @param[in] A the matrix @p A
- * @param[in] B the matrix @p B
- * @param[in] beta the scalar beta value
- * @param[in,out] C the matrix @p C, also used as result matrix
- */
-__kernel void device_kernel_symm(const ulong m, const ulong n, const ulong k, const real_type alpha, __global const real_type *A, __global const real_type *B, const real_type beta, __global real_type *C) {
-    // compute: C = alpha * A * B + beta * C with A in m x k, B in n x k, and C in n x m, alpha, beta as scalar
-    const ulong i = get_global_id(0);  // # rhs
-    const ulong j = get_global_id(1);  // # rows
-    const ulong j_cached_idx = get_group_id(1) * get_local_size(1) + get_local_id(0);
-
-    __local real_type A_cache[FEATURE_BLOCK_SIZE][THREAD_BLOCK_SIZE];
-    __local real_type B_cache[FEATURE_BLOCK_SIZE][THREAD_BLOCK_SIZE];
-
-    real_type temp = 0.0;
-
-    for (ulong dim = 0; dim < k; dim += FEATURE_BLOCK_SIZE) {
-        // zero out shared memory
-        if (get_local_id(1) < FEATURE_BLOCK_SIZE) {
-            A_cache[get_local_id(1)][get_local_id(0)] = 0.0;
-            B_cache[get_local_id(1)][get_local_id(0)] = 0.0;
-        }
-
-        // load data into shared memory
-        if (get_local_id(1) < FEATURE_BLOCK_SIZE && dim + get_local_id(1) < k) {
-            if (dim + get_local_id(1) < j_cached_idx) {
-                if (j_cached_idx < k) {
-                    A_cache[get_local_id(1)][get_local_id(0)] = A[(dim + get_local_id(1)) * k + j_cached_idx - (dim + get_local_id(1)) * (dim + get_local_id(1) + 1) / 2];
->>>>>>> 1b704bc4
                 }
             }
 
