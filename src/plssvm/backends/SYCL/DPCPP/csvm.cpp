/**
 * @author Alexander Van Craen
 * @author Marcel Breyer
 * @copyright 2018-today The PLSSVM project - All Rights Reserved
 * @license This file is part of the PLSSVM project which is released under the MIT license.
 *          See the LICENSE.md file in the project root for full license information.
 */

#include "plssvm/backends/SYCL/DPCPP/csvm.hpp"

#include "plssvm/backends/SYCL/DPCPP/detail/device_ptr.hpp"  // plssvm::dpcpp::detail::::device_ptr
#include "plssvm/backends/SYCL/DPCPP/detail/queue_impl.hpp"  // plssvm::dpcpp::detail::queue (PImpl implementation)
#include "plssvm/backends/SYCL/DPCPP/detail/utility.hpp"     // plssvm::dpcpp::detail::get_device_list, plssvm::dpcpp::device_synchronize

#include "plssvm/backends/SYCL/cg_explicit/blas.hpp"                     // plssvm::sycl::device_kernel_gemm
#include "plssvm/backends/SYCL/cg_explicit/kernel_matrix_assembly.hpp"   // plssvm::sycl::{device_kernel_assembly_linear, device_kernel_assembly_polynomial, device_kernel_assembly_rbf}
#include "plssvm/backends/SYCL/exceptions.hpp"                           // plssvm::dpcpp::backend_exception
#include "plssvm/backends/SYCL/predict_kernel.hpp"                       // plssvm::sycl::detail::{kernel_w, device_kernel_predict_polynomial, device_kernel_predict_rbf}
#include "plssvm/constants.hpp"                                          // plssvm::real_type
#include "plssvm/detail/assert.hpp"                                      // PLSSVM_ASSERT
#include "plssvm/detail/logger.hpp"                                      // plssvm::detail::log, plssvm::verbosity_level
#include "plssvm/detail/performance_tracker.hpp"                         // plssvm::detail::tracking_entry
#include "plssvm/exceptions/exceptions.hpp"                              // plssvm::exception
#include "plssvm/kernel_function_types.hpp"                              // plssvm::kernel_type
#include "plssvm/parameter.hpp"                                          // plssvm::parameter
#include "plssvm/target_platforms.hpp"                                   // plssvm::target_platform

#include "fmt/core.h"                                        // fmt::format
#include "fmt/ostream.h"                                     // can use fmt using operator<< overloads
#include "sycl/sycl.hpp"                                     // sycl::queue, sycl::range, sycl::nd_range, sycl::handler, sycl::info::device

#include <cstddef>                                           // std::size_t
#include <exception>                                         // std::terminate
#include <iostream>                                          // std::cout, std::endl
#include <tuple>                                             // std::tie
#include <vector>                                            // std::vector

namespace plssvm::dpcpp {

csvm::csvm(parameter params) :
    csvm{ plssvm::target_platform::automatic, params } {}

csvm::csvm(target_platform target, parameter params) :
    base_type{ params } {
    this->init(target);
}

void csvm::init(const target_platform target) {
    // check whether the requested target platform has been enabled
    switch (target) {
        case target_platform::automatic:
            break;
        case target_platform::cpu:
#if !defined(PLSSVM_HAS_CPU_TARGET)
            throw backend_exception{ fmt::format("Requested target platform '{}' that hasn't been enabled using PLSSVM_TARGET_PLATFORMS!", target) };
#endif
            break;
        case target_platform::gpu_nvidia:
#if !defined(PLSSVM_HAS_NVIDIA_TARGET)
            throw backend_exception{ fmt::format("Requested target platform '{}' that hasn't been enabled using PLSSVM_TARGET_PLATFORMS!", target) };
#endif
            break;
        case target_platform::gpu_amd:
#if !defined(PLSSVM_HAS_AMD_TARGET)
            throw backend_exception{ fmt::format("Requested target platform '{}' that hasn't been enabled using PLSSVM_TARGET_PLATFORMS!", target) };
#endif
            break;
        case target_platform::gpu_intel:
#if !defined(PLSSVM_HAS_INTEL_TARGET)
            throw backend_exception{ fmt::format("Requested target platform '{}' that hasn't been enabled using PLSSVM_TARGET_PLATFORMS!", target) };
#endif
            break;
    }

    // get all available devices wrt the requested target platform
    std::tie(devices_, target_) = detail::get_device_list(target);

    // set correct kernel invocation type if "automatic" has been provided
    if (invocation_type_ == sycl::kernel_invocation_type::automatic) {
        // always use nd_range for DPC++
        invocation_type_ = sycl::kernel_invocation_type::nd_range;
    }

    plssvm::detail::log(verbosity_level::full,
                        "\nUsing DPC++ ({}) as SYCL backend with the kernel invocation type \"{}\" for the svm_kernel.\n",
                        plssvm::detail::tracking_entry{ "backend", "version", __SYCL_COMPILER_VERSION },
                        plssvm::detail::tracking_entry{ "backend", "sycl_kernel_invocation_type", invocation_type_ });
    if (target == target_platform::automatic) {
        plssvm::detail::log(verbosity_level::full,
                            "Using {} as automatic target platform.\n", target_);
    }
    PLSSVM_DETAIL_PERFORMANCE_TRACKER_ADD_TRACKING_ENTRY((plssvm::detail::tracking_entry{ "backend", "backend", plssvm::backend_type::sycl }));
    PLSSVM_DETAIL_PERFORMANCE_TRACKER_ADD_TRACKING_ENTRY((plssvm::detail::tracking_entry{ "backend", "sycl_implementation_type", plssvm::sycl::implementation_type::dpcpp }));

    // throw exception if no devices for the requested target could be found
    if (devices_.empty()) {
        throw backend_exception{ fmt::format("SYCL backend selected but no devices for the target {} were found!", target_) };
    }

    // print found SYCL devices
    plssvm::detail::log(verbosity_level::full,
                        "Found {} SYCL device(s) for the target platform {}:\n",
                        plssvm::detail::tracking_entry{ "backend", "num_devices", devices_.size() },
                        plssvm::detail::tracking_entry{ "backend", "target_platform", target_ });
    std::vector<std::string> device_names;
    device_names.reserve(devices_.size());
    for (typename std::vector<queue_type>::size_type device = 0; device < devices_.size(); ++device) {
        const std::string device_name = devices_[device].impl->sycl_queue.get_device().template get_info<::sycl::info::device::name>();
        plssvm::detail::log(verbosity_level::full,
                            "  [{}, {}]\n", device, device_name);
        device_names.emplace_back(device_name);
    }
    PLSSVM_DETAIL_PERFORMANCE_TRACKER_ADD_TRACKING_ENTRY((plssvm::detail::tracking_entry{ "backend", "device", device_names }));
    plssvm::detail::log(verbosity_level::full | verbosity_level::timing,
                        "\n");
}

csvm::~csvm() {
    try {
        // be sure that all operations on the SYCL queues have finished before destruction
        for (const queue_type &q : devices_) {
            device_synchronize(q);
        }
    } catch (const plssvm::exception &e) {
        std::cout << e.what() << std::endl;
        std::terminate();
    }
}

void csvm::device_synchronize(const queue_type &queue) const {
    detail::device_synchronize(queue);
}

unsigned long long csvm::get_device_memory() const {
    return devices_[0].impl->sycl_queue.get_device().get_info<::sycl::info::device::global_mem_size>();
}

std::size_t csvm::get_max_work_group_size() const {
    return devices_[0].impl->sycl_queue.get_device().get_info<::sycl::info::device::max_work_group_size>();
}

unsigned long long csvm::get_max_mem_alloc_size() const {
    return devices_[0].impl->sycl_queue.get_device().get_info<::sycl::info::device::max_mem_alloc_size>();
}

//***************************************************//
//                        fit                        //
//***************************************************//

auto csvm::run_assemble_kernel_matrix_explicit(const parameter &params, const device_ptr_type &data_d, const device_ptr_type &q_red_d, real_type QA_cost) const -> device_ptr_type {
    const unsigned long long num_rows_reduced = data_d.size(0) - 1;
    const unsigned long long num_features = data_d.size(1);

    // define grid and block sizes
    const std::size_t max_work_group_size = this->get_max_work_group_size();
    if (max_work_group_size < THREAD_BLOCK_SIZE * THREAD_BLOCK_SIZE) {
        throw kernel_launch_resources{ fmt::format("Not enough work-items allowed for a work-groups of size {}x{}! Try reducing THREAD_BLOCK_SIZE_OLD.", THREAD_BLOCK_SIZE, THREAD_BLOCK_SIZE) };
    }
    const ::sycl::range<2> block{ THREAD_BLOCK_SIZE, THREAD_BLOCK_SIZE };
    const ::sycl::range<2> grid{ static_cast<std::size_t>(std::ceil(static_cast<double>(num_rows_reduced) / static_cast<double>(block[0] * INTERNAL_BLOCK_SIZE))) * block[0],
                                 static_cast<std::size_t>(std::ceil(static_cast<double>(num_rows_reduced) / static_cast<double>(block[1] * INTERNAL_BLOCK_SIZE))) * block[1] };
    const ::sycl::nd_range<2> execution_range{ grid, block };

<<<<<<< HEAD
    device_ptr_type kernel_matrix_d{ (num_rows_reduced + THREAD_BLOCK_PADDING) * (num_rows_reduced + THREAD_BLOCK_PADDING + 1) / 2, devices_[0] };  // only explicitly store the upper triangular matrix
=======
#if defined(PLSSVM_USE_GEMM)
    device_ptr_type kernel_matrix_d{ num_rows_reduced * num_rows_reduced, devices_[0] };  // store full matrix
#else
    device_ptr_type kernel_matrix_d{ num_rows_reduced * (num_rows_reduced + 1) / 2, devices_[0] };  // only explicitly store the upper triangular matrix
#endif
>>>>>>> 0b51e7c3
    const real_type cost_factor = real_type{ 1.0 } / params.cost;

    switch (params.kernel_type) {
        case kernel_function_type::linear:
            devices_[0].impl->sycl_queue.submit([&](::sycl::handler &cgh) {
                cgh.parallel_for(execution_range, sycl::detail::device_kernel_assembly_linear{ cgh, kernel_matrix_d.get(), data_d.get(), num_rows_reduced, num_features, q_red_d.get(), QA_cost, cost_factor });
            });
            break;
        case kernel_function_type::polynomial:
            devices_[0].impl->sycl_queue.submit([&](::sycl::handler &cgh) {
                cgh.parallel_for(execution_range, sycl::detail::device_kernel_assembly_polynomial{ cgh, kernel_matrix_d.get(), data_d.get(), num_rows_reduced, num_features, q_red_d.get(), QA_cost, cost_factor, params.degree.value(), params.gamma.value(), params.coef0.value() });
            });
            break;
        case kernel_function_type::rbf:
            devices_[0].impl->sycl_queue.submit([&](::sycl::handler &cgh) {
                cgh.parallel_for(execution_range, sycl::detail::device_kernel_assembly_rbf{ cgh, kernel_matrix_d.get(), data_d.get(), num_rows_reduced, num_features, q_red_d.get(), QA_cost, cost_factor, params.gamma.value() });
            });
            break;
    }
    devices_[0].impl->sycl_queue.wait_and_throw();

    return kernel_matrix_d;
}

void csvm::run_blas_level_3_kernel_explicit(const std::size_t m, const std::size_t n, const std::size_t k, const real_type alpha, const device_ptr_type &A_d, const device_ptr_type &B_d, const real_type beta, device_ptr_type &C_d) const {
    // define grid and block sizes
    const std::size_t max_work_group_size = this->get_max_work_group_size();
    if (max_work_group_size < THREAD_BLOCK_SIZE * THREAD_BLOCK_SIZE) {
        throw kernel_launch_resources{ fmt::format("Not enough work-items allowed for a work-groups of size {}x{}! Try reducing THREAD_BLOCK_SIZE_OLD.", THREAD_BLOCK_SIZE, THREAD_BLOCK_SIZE) };
    }
    const ::sycl::range<2> block{ THREAD_BLOCK_SIZE, THREAD_BLOCK_SIZE };
    const ::sycl::range<2> grid{ static_cast<std::size_t>(std::ceil(static_cast<double>(m) / static_cast<double>(block[0] * INTERNAL_BLOCK_SIZE))) * block[0],
                                 static_cast<std::size_t>(std::ceil(static_cast<double>(n) / static_cast<double>(block[1] * INTERNAL_BLOCK_SIZE))) * block[1] };
    const ::sycl::nd_range<2> execution_range{ grid, block };

    // cast to correct type
    const auto m_ull = static_cast<unsigned long long>(m);
    const auto n_ull = static_cast<unsigned long long>(n);
    const auto k_ull = static_cast<unsigned long long>(k);

#if defined(PLSSVM_USE_GEMM)
    devices_[0].impl->sycl_queue.submit([&](::sycl::handler &cgh) {
        cgh.parallel_for(execution_range, sycl::detail::device_kernel_gemm{ cgh, m_ull, n_ull, k_ull, alpha, A_d.get(), B_d.get(), beta, C_d.get() });
    });
#else
    devices_[0].impl->sycl_queue.submit([&](::sycl::handler &cgh) {
        cgh.parallel_for(execution_range, sycl::detail::device_kernel_symm{ cgh, m_ull, n_ull, k_ull, alpha, A_d.get(), B_d.get(), beta, C_d.get() });
    });
#endif
    devices_[0].impl->sycl_queue.wait_and_throw();
}


//***************************************************//
//                   predict, score                  //
//***************************************************//

auto csvm::run_w_kernel(const device_ptr_type &alpha_d, const device_ptr_type &sv_d) const -> device_ptr_type {
    const unsigned long long num_classes = alpha_d.size(0);
    const unsigned long long num_sv = sv_d.size(0);
    const unsigned long long num_features = sv_d.size(1);

    const ::sycl::range<2> execution_range{ num_features, num_classes };

    device_ptr_type w_d{ { num_classes, num_features }, devices_[0] };

    devices_[0].impl->sycl_queue.parallel_for(execution_range, sycl::detail::device_kernel_w_linear{ w_d.get(), alpha_d.get(), sv_d.get(), num_classes, num_sv, num_features });
    devices_[0].impl->sycl_queue.wait_and_throw();

    return w_d;
}

auto csvm::run_predict_kernel(const parameter &params, const device_ptr_type &w_d, const device_ptr_type &alpha_d, const device_ptr_type &rho_d, const device_ptr_type &sv_d, const device_ptr_type &predict_points_d) const -> device_ptr_type {
    const unsigned long long num_classes = alpha_d.size(0);
    const unsigned long long num_sv = sv_d.size(0);
    const unsigned long long num_predict_points = predict_points_d.size(0);
    const unsigned long long num_features = predict_points_d.size(1);

    device_ptr_type out_d{ { num_predict_points, num_classes }, devices_[0] };

    if (params.kernel_type == kernel_function_type::linear) {
        const ::sycl::range<2> execution_range{ num_predict_points, num_classes };

        devices_[0].impl->sycl_queue.parallel_for(execution_range, sycl::detail::device_kernel_predict_linear{ out_d.get(), w_d.get(), rho_d.get(), predict_points_d.get(), num_classes, num_predict_points, num_features });
    } else {
        const ::sycl::range<3> execution_range{ num_sv, num_predict_points, num_classes };

        switch (params.kernel_type) {
            case kernel_function_type::linear:
                // already handled
                break;
            case kernel_function_type::polynomial:
                devices_[0].impl->sycl_queue.parallel_for(execution_range, sycl::detail::device_kernel_predict_polynomial{ out_d.get(), alpha_d.get(), rho_d.get(), sv_d.get(), predict_points_d.get(), num_classes, num_sv, num_predict_points, num_features, static_cast<real_type>(params.degree.value()), params.gamma.value(), params.coef0.value() });
                break;
            case kernel_function_type::rbf:
                devices_[0].impl->sycl_queue.parallel_for(execution_range, sycl::detail::device_kernel_predict_rbf{ out_d.get(), alpha_d.get(), rho_d.get(), sv_d.get(), predict_points_d.get(), num_classes, num_sv, num_predict_points, num_features, params.gamma.value() });
                break;
        }
    }
    devices_[0].impl->sycl_queue.wait_and_throw();

    return out_d;
}

}  // namespace plssvm::dpcpp<|MERGE_RESOLUTION|>--- conflicted
+++ resolved
@@ -161,15 +161,11 @@
                                  static_cast<std::size_t>(std::ceil(static_cast<double>(num_rows_reduced) / static_cast<double>(block[1] * INTERNAL_BLOCK_SIZE))) * block[1] };
     const ::sycl::nd_range<2> execution_range{ grid, block };
 
-<<<<<<< HEAD
+#if defined(PLSSVM_USE_GEMM)
+    device_ptr_type kernel_matrix_d{ (num_rows_reduced + THREAD_BLOCK_PADDING) * (num_rows_reduced + THREAD_BLOCK_PADDING), devices_[0] };  // store full matrix
+#else
     device_ptr_type kernel_matrix_d{ (num_rows_reduced + THREAD_BLOCK_PADDING) * (num_rows_reduced + THREAD_BLOCK_PADDING + 1) / 2, devices_[0] };  // only explicitly store the upper triangular matrix
-=======
-#if defined(PLSSVM_USE_GEMM)
-    device_ptr_type kernel_matrix_d{ num_rows_reduced * num_rows_reduced, devices_[0] };  // store full matrix
-#else
-    device_ptr_type kernel_matrix_d{ num_rows_reduced * (num_rows_reduced + 1) / 2, devices_[0] };  // only explicitly store the upper triangular matrix
-#endif
->>>>>>> 0b51e7c3
+#endif
     const real_type cost_factor = real_type{ 1.0 } / params.cost;
 
     switch (params.kernel_type) {
