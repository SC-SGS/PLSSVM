--- conflicted
+++ resolved
@@ -152,15 +152,9 @@
                     static_cast<int>(std::ceil(static_cast<double>(num_rows_reduced) / static_cast<double>(block.y * INTERNAL_BLOCK_SIZE))));
 
 #if defined(PLSSVM_USE_GEMM)
-<<<<<<< HEAD
-    device_ptr_type kernel_matrix_d{ (num_rows_reduced + THREAD_BLOCK_PADDING) * (num_rows_reduced + THREAD_BLOCK_PADDING) };  // store full matrix
+    device_ptr_type kernel_matrix_d{ (num_rows_reduced + THREAD_BLOCK_PADDING) * (num_rows_reduced + THREAD_BLOCK_PADDING), devices_[0] };  // store full matrix
 #else
-    device_ptr_type kernel_matrix_d{ (num_rows_reduced + THREAD_BLOCK_PADDING) * (num_rows_reduced + THREAD_BLOCK_PADDING + 1) / 2 };  // only explicitly store the upper triangular matrix
-=======
-    device_ptr_type kernel_matrix_d{ num_rows_reduced * num_rows_reduced, devices_[0] };  // store full matrix
-#else
-    device_ptr_type kernel_matrix_d{ num_rows_reduced * (num_rows_reduced + 1) / 2, devices_[0] };  // only explicitly store the upper triangular matrix
->>>>>>> 1d663b8e
+    device_ptr_type kernel_matrix_d{ (num_rows_reduced + THREAD_BLOCK_PADDING) * (num_rows_reduced + THREAD_BLOCK_PADDING + 1) / 2, devices_[0] };  // only explicitly store the upper triangular matrix
 #endif
     const real_type cost_factor = real_type{ 1.0 } / params.cost;
 
