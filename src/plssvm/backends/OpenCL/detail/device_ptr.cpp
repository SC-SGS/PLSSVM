/**
 * @author Alexander Van Craen
 * @author Marcel Breyer
 * @copyright 2018-today The PLSSVM project - All Rights Reserved
 * @license This file is part of the PLSSVM project which is released under the MIT license.
 *          See the LICENSE.md file in the project root for full license information.
 */

#include "plssvm/backends/OpenCL/detail/device_ptr.hpp"

#include "plssvm/backends/OpenCL/detail/command_queue.hpp"  // plssvm::opencl::detail::command_queue
#include "plssvm/backends/OpenCL/detail/error_code.hpp"     // plssvm::opencl::detail::error_code
#include "plssvm/backends/OpenCL/detail/utility.hpp"        // PLSSVM_OPENCL_ERROR_CHECK
#include "plssvm/backends/OpenCL/exceptions.hpp"            // plssvm::opencl::backend_exception
#include "plssvm/backends/gpu_device_ptr.hpp"               // plssvm::detail::gpu_device_ptr
#include "plssvm/detail/assert.hpp"                         // PLSSVM_ASSERT

#include "CL/cl.h"     // CL_MEM_READ_WRITE, CL_TRUE, clFinish, clCreateBuffer, clReleaseMemObject, clEnqueueFillBuffer, clEnqueueWriteBuffer, clEnqueueReadBuffer
#include "fmt/core.h"  // fmt::format

#include <algorithm>  // std::min
#include <array>      // std::array

namespace plssvm::opencl::detail {

template <typename T>
device_ptr<T>::device_ptr(const size_type size, const command_queue &queue) :
<<<<<<< HEAD
    device_ptr{ { size, 1 }, { 0, 0 }, queue } { }
=======
    device_ptr{ { size, 0 }, queue } {}
>>>>>>> 1d663b8e

template <typename T>
device_ptr<T>::device_ptr(const std::array<size_type, 2> extends, const command_queue &queue) :
    device_ptr{ extends, { 0, 0 }, queue } { }

template <typename T>
device_ptr<T>::device_ptr(const std::array<size_type, 2> extends, std::array<size_type, 2> padding, const command_queue &queue) :
    base_type{ extends, padding, &queue } {
    error_code err{};
    cl_context cont{};
    PLSSVM_OPENCL_ERROR_CHECK(clGetCommandQueueInfo(queue_->queue, CL_QUEUE_CONTEXT, sizeof(cl_context), &cont, nullptr));
    data_ = clCreateBuffer(cont, CL_MEM_READ_WRITE, this->size() * sizeof(value_type), nullptr, &err);
    PLSSVM_OPENCL_ERROR_CHECK(err);
}

template <typename T>
device_ptr<T>::~device_ptr() {
    if (data_ != nullptr) {
        PLSSVM_OPENCL_ERROR_CHECK(clReleaseMemObject(data_));
    }
}

template <typename T>
void device_ptr<T>::memset(const int pattern, const size_type pos, const size_type num_bytes) {
    PLSSVM_ASSERT(data_ != nullptr, "Invalid data pointer! Maybe *this has been default constructed?");

    if (pos >= this->size()) {
        throw backend_exception{ fmt::format("Illegal access in memset!: {} >= {}", pos, this->size()) };
    }
    const size_type rnum_bytes = std::min(num_bytes, (this->size() - pos) * sizeof(value_type));
    error_code err;
    const auto correct_value = static_cast<unsigned char>(pattern);
    err = clEnqueueFillBuffer(queue_->queue, data_, &correct_value, sizeof(unsigned char), pos * sizeof(value_type), rnum_bytes, 0, nullptr, nullptr);
    PLSSVM_OPENCL_ERROR_CHECK(err);
    PLSSVM_OPENCL_ERROR_CHECK(clFinish(queue_->queue));
}

template <typename T>
void device_ptr<T>::fill(const value_type value, const size_type pos, const size_type count) {
    PLSSVM_ASSERT(data_ != nullptr, "Invalid data pointer! Maybe *this has been default constructed?");

    if (pos >= this->size()) {
        throw backend_exception{ fmt::format("Illegal access in fill!: {} >= {}", pos, this->size()) };
    }

    // run GPU kernel
    const size_type rcount = std::min(count, this->size() - pos);
    error_code err;
    err = clEnqueueFillBuffer(queue_->queue, data_, &value, sizeof(value_type), pos * sizeof(value_type), rcount * sizeof(value_type), 0, nullptr, nullptr);
    PLSSVM_OPENCL_ERROR_CHECK(err);
    PLSSVM_OPENCL_ERROR_CHECK(clFinish(queue_->queue));
}

template <typename T>
void device_ptr<T>::copy_to_device(const_host_pointer_type data_to_copy, const size_type pos, const size_type count) {
    PLSSVM_ASSERT(data_ != nullptr, "Invalid data pointer! Maybe *this has been default constructed?");
    PLSSVM_ASSERT(data_to_copy != nullptr, "Invalid host pointer for the data to copy!");

    const size_type rcount = std::min(count, this->size() - pos);
    error_code err;
    err = clEnqueueWriteBuffer(queue_->queue, data_, CL_TRUE, pos * sizeof(value_type), rcount * sizeof(value_type), data_to_copy, 0, nullptr, nullptr);
    PLSSVM_OPENCL_ERROR_CHECK(err);
    PLSSVM_OPENCL_ERROR_CHECK(clFinish(queue_->queue));
}

template <typename T>
void device_ptr<T>::copy_to_host(host_pointer_type buffer, const size_type pos, const size_type count) const {
    PLSSVM_ASSERT(data_ != nullptr, "Invalid data pointer! Maybe *this has been default constructed?");
    PLSSVM_ASSERT(buffer != nullptr, "Invalid host pointer for the data to copy!");

    const size_type rcount = std::min(count, this->size() - pos);
    error_code err;
    err = clEnqueueReadBuffer(queue_->queue, data_, CL_TRUE, pos * sizeof(value_type), rcount * sizeof(value_type), buffer, 0, nullptr, nullptr);
    PLSSVM_OPENCL_ERROR_CHECK(err);
    PLSSVM_OPENCL_ERROR_CHECK(clFinish(queue_->queue));
}

template class device_ptr<float>;
template class device_ptr<double>;

}  // namespace plssvm::opencl::detail<|MERGE_RESOLUTION|>--- conflicted
+++ resolved
@@ -25,11 +25,7 @@
 
 template <typename T>
 device_ptr<T>::device_ptr(const size_type size, const command_queue &queue) :
-<<<<<<< HEAD
-    device_ptr{ { size, 1 }, { 0, 0 }, queue } { }
-=======
-    device_ptr{ { size, 0 }, queue } {}
->>>>>>> 1d663b8e
+    device_ptr{ { size, 0 }, { 0, 0 }, queue } { }
 
 template <typename T>
 device_ptr<T>::device_ptr(const std::array<size_type, 2> extends, const command_queue &queue) :
