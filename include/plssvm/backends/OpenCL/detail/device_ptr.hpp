--- conflicted
+++ resolved
@@ -64,18 +64,14 @@
      * @param[in] extents the number of elements represented by the device_ptr
      * @param[in] queue the associated command queue
      */
-<<<<<<< HEAD
-    device_ptr(std::array<size_type, 2> extends, const command_queue &queue);
+    device_ptr(std::array<size_type, 2> extents, const command_queue &queue);
     /**
-     * @brief Allocates `(extends[0] + padding[0]) * (extends[1] + padding[1]) * sizeof(T)` bytes on the device associated with @p queue.
-     * @param[in] extends the number of elements represented by the device_ptr
+     * @brief Allocates `(extents[0] + padding[0]) * (extents[1] + padding[1]) * sizeof(T)` bytes on the device associated with @p queue.
+     * @param[in] extents the number of elements represented by the device_ptr
      * @param[in] padding the number of padding elements added to the extend values
      * @param[in] queue the associated command queue
      */
-    device_ptr(std::array<size_type, 2> extends, std::array<size_type, 2> padding, const command_queue &queue);
-=======
-    device_ptr(std::array<size_type, 2> extents, const command_queue &queue);
->>>>>>> 1d663b8e
+    device_ptr(std::array<size_type, 2> extents, std::array<size_type, 2> padding, const command_queue &queue);
 
     /**
      * @copydoc plssvm::detail::gpu_device_ptr::gpu_device_ptr(const plssvm::detail::gpu_device_ptr &)
