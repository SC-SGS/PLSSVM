--- conflicted
+++ resolved
@@ -2,24 +2,15 @@
 
 Implementation of a parallel [least-squares support-vector machine](https://en.wikipedia.org/wiki/Least-squares_support-vector_machine) using multiple different backends.
 The currently available backends are:
-<<<<<<< HEAD
   - [OpenMP](https://www.openmp.org/)
   - [CUDA](https://developer.nvidia.com/cuda-zone)
   - [OpenCL](https://www.khronos.org/opencl/)
   - [SYCL](https://www.khronos.org/sycl/)
-=======
-
-- [OpenMP](https://www.openmp.org/)
-- [CUDA](https://developer.nvidia.com/cuda-zone)
-- [OpenCL](https://www.khronos.org/opencl/)
-- [SYCL](https://www.khronos.org/sycl/)
->>>>>>> 5bd576df
 
 ## Getting Started
 
 ### Dependencies
 
-<<<<<<< HEAD
 General dependencies: 
   - a C++17 capable compiler (e.g. [`gcc`](https://gcc.gnu.org/) or [`clang`](https://clang.llvm.org/))
   - [CMake](https://cmake.org/) 3.18 or newer
@@ -43,36 +34,7 @@
 
 Additional dependencies if `PLSSVM_ENABLE_TESTING` and `PLSSVM_GENERATE_TEST_FILE` are both set to `ON`:
   - [Python3](https://www.python.org/) with the [`argparse`](https://docs.python.org/3/library/argparse.html) and [`sklearn`](https://scikit-learn.org/stable/) modules
-=======
-General dependencies:
-
-- a C++17 capable compiler (e.g. [`gcc`](https://gcc.gnu.org/) or [`clang`](https://clang.llvm.org/))
-- [CMake](https://cmake.org/) 3.18 or newer
-- [cxxopts](https://github.com/jarro2783/cxxopts), [fast_float](https://github.com/fastfloat/fast_float) and [{fmt}](https://github.com/fmtlib/fmt) (all three are automatically build during the CMake configuration if they couldn't be found using the respective `find_package` call)
-- [GoogleTest](https://github.com/google/googletest) if testing is enabled (automatically build during the CMake configuration if `find_package(GTest)` wasn't successful)
-- [doxygen](https://www.doxygen.nl/index.html) if documentation generation is enabled
-
-Additional dependencies for the OpenMP backend:
-
-- compiler with OpenMP support
-
-Additional dependencies for the CUDA backend:
-
-- CUDA SDK
-- either NVIDIA [`nvcc`](https://docs.nvidia.com/cuda/cuda-compiler-driver-nvcc/index.html) or [`clang` with CUDA support enabled](https://llvm.org/docs/CompileCudaWithLLVM.html)
-
-Additional dependencies for the OpenCL backend:
-
-- OpenCL runtime and header files
-
-Additional dependencies for the SYCL backend:
-
-- the code must be compiled with a SYCL capable compiler; currently tested with [DPC++](https://github.com/intel/llvm) and [hipSYCL](https://github.com/illuhad/hipSYCL)
-
-Additional dependencies if `PLSSVM_ENABLE_TESTING` and `PLSSVM_GENERATE_TEST_FILE` are both set to `ON`:
-
-- [Python3](https://www.python.org/) with the [`argparse`](https://docs.python.org/3/library/argparse.html) and [`sklearn`](https://scikit-learn.org/stable/) modules
->>>>>>> 5bd576df
+
 
 ### Building
 
@@ -90,18 +52,10 @@
 
 The **required** CMake option `PLSSVM_TARGET_PLATFORMS` is used to determine for which targets the backends should be compiled.
 Valid targets are:
-<<<<<<< HEAD
   - `cpu`: compile for the CPU; **no** architectural specifications  is allowed
   - `nvidia`: compile for NVIDIA GPUs; **at least one** architectural specification is necessary, e.g. `nvidia:sm_86,sm_70`
   - `amd`: compile for AMD GPUs; **at least one** architectural specification is necessary, e.g. `amd:gfx906`
   - `intel`: compile for Intel GPUs; **no** architectural specification is allowed
-=======
-
-- `cpu`: compile for the CPU; **no** architectural specifications  is allowed
-- `nvidia`: compile for NVIDIA GPUs; **at least one** architectural specification is necessary, e.g. `nvidia:sm_86,sm_70`
-- `amd`: compile for AMD GPUs; **at least one** architectural specification is necessary, e.g. `amd:gfx906`
-- `intel`: compile for Intel GPUs; **no** architectural specification is allowed
->>>>>>> 5bd576df
 
 At least one of the above targets must be present.
 
@@ -130,20 +84,14 @@
 (requires the Python3 dependencies [`GPUtil`](https://pypi.org/project/GPUtil/) and [`pyamdgpuinfo`](https://pypi.org/project/pyamdgpuinfo/)).
 
 If the architectural information for the requested GPU could not be retrieved, one option would be to have a look at:
-<<<<<<< HEAD
   - for NVIDIA GPUs:  [Your GPU Compute Capability](https://developer.nvidia.com/cuda-gpus)
   - for AMD GPUs: [ROCm Documentation](https://github.com/RadeonOpenCompute/ROCm_Documentation/blob/master/ROCm_Compiler_SDK/ROCm-Native-ISA.rst)
-=======
-
-- for NVIDIA GPUs:  [Your GPU Compute Capability](https://developer.nvidia.com/cuda-gpus)
-- for AMD GPUs: [ROCm Documentation](https://github.com/RadeonOpenCompute/ROCm_Documentation/blob/master/ROCm_Compiler_SDK/ROCm-Native-ISA.rst)
->>>>>>> 5bd576df
+
 
 #### Optional CMake Options
 
 The `[optional_options]` can be one or multiple of:
 
-<<<<<<< HEAD
   - `PLSSVM_ENABLE_OPENMP_BACKEND=ON|OFF|AUTO` (default: `AUTO`):
     - `ON`: check for the OpenMP backend and fail if not available
     - `AUTO`: check for the OpenMP backend but **do not** fail if not available
@@ -160,25 +108,6 @@
     - `ON`: check for the SYCL backend and fail if not available
     - `AUTO`: check for the SYCL backend but **do not** fail if not available
     - `OFF`: do not check for the SYCL backend
-=======
-- `PLSSVM_ENABLE_OPENMP_BACKEND=ON|OFF|AUTO` (default: `AUTO`):
-  - `ON`: check for the OpenMP backend and fail if not available
-  - `AUTO`: check for the OpenMP backend but **do not** fail if not available
-  - `OFF`: do not check for the OpenMP backend
-- `PLSSVM_ENABLE_CUDA_BACKEND=ON|OFF|AUTO` (default: `AUTO`):
-  - `ON`: check for the CUDA backend and fail if not available
-  - `AUTO`: check for the CUDA backend but **do not** fail if not available
-  - `OFF`: do not check for the CUDA backend
-
-- `PLSSVM_ENABLE_OPENCL_BACKEND=ON|OFF|AUTO` (default: `AUTO`):
-  - `ON`: check for the OpenCL backend and fail if not available
-  - `AUTO`: check for the OpenCL backend but **do not** fail if not available
-  - `OFF`: do not check for the OpenCL backend
-- `PLSSVM_ENABLE_SYCL_BACKEND=ON|OFF|AUTO` (default: `AUTO`):
-  - `ON`: check for the SYCL backend and fail if not available
-  - `AUTO`: check for the SYCL backend but **do not** fail if not available
-  - `OFF`: do not check for the SYCL backend
->>>>>>> 5bd576df
 
 **Attention:** at least one backend must be enabled and available!
 
@@ -192,16 +121,8 @@
   - `PLSSVM_GENERATE_TIMING_SCRIPT=ON|OFF` (default: `OFF`): configure a timing script usable for performance measurement
 
 If `PLSSVM_ENABLE_TESTING` is set to `ON`, the following options can also be set:
-<<<<<<< HEAD
   - `PLSSVM_GENERATE_TEST_FILE=ON|OFF` (default: `ON`): automatically generate test files
     - `PLSSVM_TEST_FILE_NUM_DATA_POINTS` (default: `5000`): the number of data points in the test file
-    - `PLSSVM_TEST_FILE_NUM_FEATURES` (default: `2000`): the number of features per data point
-=======
-
-- `PLSSVM_GENERATE_TEST_FILE=ON|OFF` (default: `ON`): automatically generate test files
-  - `PLSSVM_TEST_FILE_NUM_DATA_POINTS` (default: `5000`): the number of data points in the test file
-  - `PLSSVM_TEST_FILE_NUM_FEATURES` (default: `2000`): the number of features per data point
->>>>>>> 5bd576df
 
 If the SYCL backend is available and DPC++ is used, the option `PLSSVM_SYCL_DPCPP_USE_LEVEL_ZERO` can be used to select Level-Zero as the
 DPC++ backend instead of OpenCL.
@@ -415,6 +336,7 @@
 target_link_libraries(prog PUBLIC plssvm::svm-all)
 ```
 
+
 ## License
 
 The PLSSVM library is distributed under the MIT [license](https://github.com/SC-SGS/PLSSVM/blob/main/LICENSE.md).