/**
 * @author Alexander Van Craen
 * @author Marcel Breyer
 * @copyright 2018-today The PLSSVM project - All Rights Reserved
 * @license This file is part of the PLSSVM project which is released under the MIT license.
 *          See the LICENSE.md file in the project root for full license information.
 */

#include "plssvm/backends/CUDA/cg_explicit/kernel_matrix_assembly.cuh"

#include "plssvm/constants.hpp"  // plssvm::real_type, plssvm::THREAD_BLOCK_SIZE, plssvm::FEATURE_BLOCK_SIZE

namespace plssvm::cuda {

__global__ void device_kernel_assembly_linear(real_type *ret, const real_type *data_d, const unsigned long long num_rows, const unsigned long long num_features, const real_type *q, const real_type QA_cost, const real_type cost) {
    const unsigned long long i = blockIdx.x * blockDim.x + threadIdx.x;
    const unsigned long long j = blockIdx.y * blockDim.y + threadIdx.y;
    const unsigned long long j_cached_idx = blockIdx.y * blockDim.y + threadIdx.x;

    __shared__ real_type data_cache_i[FEATURE_BLOCK_SIZE][THREAD_BLOCK_SIZE];
    __shared__ real_type data_cache_j[FEATURE_BLOCK_SIZE][THREAD_BLOCK_SIZE];

    if (blockIdx.x >= blockIdx.y) {
        real_type temp{ 0.0 };
        for (unsigned long long dim = 0; dim < num_features; dim += FEATURE_BLOCK_SIZE) {
            // zero out shared memory
            if (threadIdx.y < FEATURE_BLOCK_SIZE) {
                data_cache_i[threadIdx.y][threadIdx.x] = real_type{ 0.0 };
                data_cache_j[threadIdx.y][threadIdx.x] = real_type{ 0.0 };
            }

            // load data into shared memory
            if (threadIdx.y < FEATURE_BLOCK_SIZE && dim + threadIdx.y < num_features) {
                if (i < num_rows) {
                    data_cache_i[threadIdx.y][threadIdx.x] = data_d[(dim + threadIdx.y) * (num_rows + 1) + i];
                }
                if (j_cached_idx < num_rows) {
                    data_cache_j[threadIdx.y][threadIdx.x] = data_d[(dim + threadIdx.y) * (num_rows + 1) + j_cached_idx];
                }
            }
            __syncthreads();

            // calculation
            for (unsigned long long block_dim = 0; block_dim < FEATURE_BLOCK_SIZE; ++block_dim) {
                temp += data_cache_i[block_dim][threadIdx.x] * data_cache_j[block_dim][threadIdx.y];
            }
            __syncthreads();
        }

<<<<<<< HEAD
        if (i < num_rows && j < num_rows && i >= j) {
            temp = temp + QA_cost - q[i] - q[j];
            if (i == j) {
                temp += cost;
            }

            ret[j * num_rows + i - j * (j + 1) / 2] = temp;
        }
=======
#if defined(PLSSVM_USE_GEMM)
        ret[j * num_rows + i] = temp;
        ret[i * num_rows + j] = temp;
#else
        ret[j * num_rows + i - j * (j + 1) / 2] = temp;
#endif
>>>>>>> 33d838c0
    }
}

__global__ void device_kernel_assembly_polynomial(real_type *ret, const real_type *data_d, const unsigned long long num_rows, const unsigned long long num_features, const real_type *q, const real_type QA_cost, const real_type cost, const int degree, const real_type gamma, const real_type coef0) {
    const unsigned long long i = blockIdx.x * blockDim.x + threadIdx.x;
    const unsigned long long j = blockIdx.y * blockDim.y + threadIdx.y;
    const unsigned long long j_cached_idx = blockIdx.y * blockDim.y + threadIdx.x;

    __shared__ real_type data_cache_i[FEATURE_BLOCK_SIZE][THREAD_BLOCK_SIZE];
    __shared__ real_type data_cache_j[FEATURE_BLOCK_SIZE][THREAD_BLOCK_SIZE];

    if (blockIdx.x >= blockIdx.y) {
        real_type temp{ 0.0 };
        for (unsigned long long dim = 0; dim < num_features; dim += FEATURE_BLOCK_SIZE) {
            // zero out shared memory
            if (threadIdx.y < FEATURE_BLOCK_SIZE) {
                data_cache_i[threadIdx.y][threadIdx.x] = real_type{ 0.0 };
                data_cache_j[threadIdx.y][threadIdx.x] = real_type{ 0.0 };
            }

            // load data into shared memory
            if (threadIdx.y < FEATURE_BLOCK_SIZE && dim + threadIdx.y < num_features) {
                if (i < num_rows) {
                    data_cache_i[threadIdx.y][threadIdx.x] = data_d[(dim + threadIdx.y) * (num_rows + 1) + i];
                }
                if (j_cached_idx < num_rows) {
                    data_cache_j[threadIdx.y][threadIdx.x] = data_d[(dim + threadIdx.y) * (num_rows + 1) + j_cached_idx];
                }
            }
            __syncthreads();

            // calculation
            for (unsigned long long block_dim = 0; block_dim < FEATURE_BLOCK_SIZE; ++block_dim) {
                temp += data_cache_i[block_dim][threadIdx.x] * data_cache_j[block_dim][threadIdx.y];
            }
            __syncthreads();
        }

<<<<<<< HEAD
        if (i < num_rows && j < num_rows && i >= j) {
            temp = pow(gamma * temp + coef0, (double) degree) + QA_cost - q[i] - q[j];
            if (i == j) {
                temp += cost;
            }

            ret[j * num_rows + i - j * (j + 1) / 2] = temp;
        }
=======
#if defined(PLSSVM_USE_GEMM)
        ret[j * num_rows + i] = temp;
        ret[i * num_rows + j] = temp;
#else
        ret[j * num_rows + i - j * (j + 1) / 2] = temp;
#endif
>>>>>>> 33d838c0
    }
}

__global__ void device_kernel_assembly_rbf(real_type *ret, const real_type *data_d, const unsigned long long num_rows, const unsigned long long num_features, const real_type *q, const real_type QA_cost, const real_type cost, const real_type gamma) {
    const unsigned long long i = blockIdx.x * blockDim.x + threadIdx.x;
    const unsigned long long j = blockIdx.y * blockDim.y + threadIdx.y;
    const unsigned long long j_cached_idx = blockIdx.y * blockDim.y + threadIdx.x;

    __shared__ real_type data_cache_i[FEATURE_BLOCK_SIZE][THREAD_BLOCK_SIZE];
    __shared__ real_type data_cache_j[FEATURE_BLOCK_SIZE][THREAD_BLOCK_SIZE];

    if (blockIdx.x >= blockIdx.y) {
        real_type temp{ 0.0 };
        for (unsigned long long dim = 0; dim < num_features; dim += FEATURE_BLOCK_SIZE) {
            // zero out shared memory
            if (threadIdx.y < FEATURE_BLOCK_SIZE) {
                data_cache_i[threadIdx.y][threadIdx.x] = real_type{ 0.0 };
                data_cache_j[threadIdx.y][threadIdx.x] = real_type{ 0.0 };
            }

            // load data into shared memory
            if (threadIdx.y < FEATURE_BLOCK_SIZE && dim + threadIdx.y < num_features) {
                if (i < num_rows) {
                    data_cache_i[threadIdx.y][threadIdx.x] = data_d[(dim + threadIdx.y) * (num_rows + 1) + i];
                }
                if (j_cached_idx < num_rows) {
                    data_cache_j[threadIdx.y][threadIdx.x] = data_d[(dim + threadIdx.y) * (num_rows + 1) + j_cached_idx];
                }
            }
            __syncthreads();

            // calculation
            for (unsigned long long block_dim = 0; block_dim < FEATURE_BLOCK_SIZE; ++block_dim) {
                const real_type d = data_cache_i[block_dim][threadIdx.x] - data_cache_j[block_dim][threadIdx.y];
                temp += d * d;
            }
            __syncthreads();
        }

<<<<<<< HEAD
        if (i < num_rows && j < num_rows && i >= j) {
            temp = exp(-gamma * temp) + QA_cost - q[i] - q[j];
            if (i == j) {
                temp += cost;
            }

            ret[j * num_rows + i - j * (j + 1) / 2] = temp;
        }
=======
#if defined(PLSSVM_USE_GEMM)
        ret[j * num_rows + i] = temp;
        ret[i * num_rows + j] = temp;
#else
        ret[j * num_rows + i - j * (j + 1) / 2] = temp;
#endif
>>>>>>> 33d838c0
    }
}

}  // namespace plssvm::cuda<|MERGE_RESOLUTION|>--- conflicted
+++ resolved
@@ -47,23 +47,18 @@
             __syncthreads();
         }
 
-<<<<<<< HEAD
         if (i < num_rows && j < num_rows && i >= j) {
             temp = temp + QA_cost - q[i] - q[j];
             if (i == j) {
                 temp += cost;
             }
 
+#if defined(PLSSVM_USE_GEMM)
+            ret[j * num_rows + i] = temp;
+            ret[i * num_rows + j] = temp;
+#else
             ret[j * num_rows + i - j * (j + 1) / 2] = temp;
-        }
-=======
-#if defined(PLSSVM_USE_GEMM)
-        ret[j * num_rows + i] = temp;
-        ret[i * num_rows + j] = temp;
-#else
-        ret[j * num_rows + i - j * (j + 1) / 2] = temp;
 #endif
->>>>>>> 33d838c0
     }
 }
 
@@ -102,23 +97,18 @@
             __syncthreads();
         }
 
-<<<<<<< HEAD
         if (i < num_rows && j < num_rows && i >= j) {
             temp = pow(gamma * temp + coef0, (double) degree) + QA_cost - q[i] - q[j];
             if (i == j) {
                 temp += cost;
             }
 
+#if defined(PLSSVM_USE_GEMM)
+            ret[j * num_rows + i] = temp;
+            ret[i * num_rows + j] = temp;
+#else
             ret[j * num_rows + i - j * (j + 1) / 2] = temp;
-        }
-=======
-#if defined(PLSSVM_USE_GEMM)
-        ret[j * num_rows + i] = temp;
-        ret[i * num_rows + j] = temp;
-#else
-        ret[j * num_rows + i - j * (j + 1) / 2] = temp;
 #endif
->>>>>>> 33d838c0
     }
 }
 
@@ -158,23 +148,18 @@
             __syncthreads();
         }
 
-<<<<<<< HEAD
         if (i < num_rows && j < num_rows && i >= j) {
             temp = exp(-gamma * temp) + QA_cost - q[i] - q[j];
             if (i == j) {
                 temp += cost;
             }
 
+#if defined(PLSSVM_USE_GEMM)
+            ret[j * num_rows + i] = temp;
+            ret[i * num_rows + j] = temp;
+#else
             ret[j * num_rows + i - j * (j + 1) / 2] = temp;
-        }
-=======
-#if defined(PLSSVM_USE_GEMM)
-        ret[j * num_rows + i] = temp;
-        ret[i * num_rows + j] = temp;
-#else
-        ret[j * num_rows + i - j * (j + 1) / 2] = temp;
 #endif
->>>>>>> 33d838c0
     }
 }
 
