--- conflicted
+++ resolved
@@ -81,15 +81,9 @@
         $<$<COMPILE_LANGUAGE:CXX>:$<$<CXX_COMPILER_ID:GNU,Clang>:-Wall -Wextra -Wdouble-promotion -fno-common -Wshadow -Wcast-qual
         -Wnull-dereference -Wctor-dtor-privacy -Wnon-virtual-dtor -Wextra-semi -Wunreachable-code -Wuninitialized
         -fPIC>
-<<<<<<< HEAD
-        $<$<CXX_COMPILER_ID:GNU>:-Wsuggest-override -Wstrict-null-sentinel -Wlogical-op -Wduplicated-branches -Wimplicit-fallthrough=5>
-        $<$<COMPILE_LANG_AND_ID:CXX,Clang>:-Wdocumentation -Wmost>
-        $<$<CXX_COMPILER_ID:MSVC>:/W4 /bigobj /wd4459>>
-=======
         $<$<COMPILE_LANG_AND_ID:CXX,GNU>:-Wsuggest-override -Wstrict-null-sentinel -Wlogical-op -Wduplicated-branches -Wimplicit-fallthrough=5>
         $<$<COMPILE_LANG_AND_ID:CXX,Clang>:-Wdocumentation -Wmost>
         $<$<COMPILE_LANG_AND_ID:CXX,MSVC>:/W4 /bigobj /wd4459>>
->>>>>>> f1b4a5f3
         )
 set(CMAKE_CUDA_FLAGS "${CMAKE_CUDA_FLAGS} -Xcompiler '-fPIC'")
 
