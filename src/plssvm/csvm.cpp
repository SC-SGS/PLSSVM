--- conflicted
+++ resolved
@@ -174,12 +174,8 @@
                 delta[max_residual_difference_idx],
                 eps * eps * delta0[max_residual_difference_idx],
                 max_residual_difference_idx,
-<<<<<<< HEAD
-                detail::tracking_entry{ "cg", "avg_iteration_time", total_iteration_time / std::max(iter, 1ull) },
-=======
                 detail::tracking_entry{ "cg", "avg_iteration_time", total_iteration_time / std::max(iter, 1ULL) },
                 blas_level_3_type,
->>>>>>> b6f10ce9
                 detail::tracking_entry{ "cg", "avg_blas_level_3_time", total_blas_level_3_time / (1 + iter + iter / 50) });
     PLSSVM_DETAIL_PERFORMANCE_TRACKER_ADD_TRACKING_ENTRY((detail::tracking_entry{ "cg", "residuals", delta }));
     PLSSVM_DETAIL_PERFORMANCE_TRACKER_ADD_TRACKING_ENTRY((detail::tracking_entry{ "cg", "target_residuals", eps * eps * delta0 }));
