/**
 * @file
 * @author Alexander Van Craen
 * @author Marcel Breyer
 * @copyright 2018-today The PLSSVM project - All Rights Reserved
 * @license This file is part of the PLSSVM project which is released under the MIT license.
 *          See the LICENSE.md file in the project root for full license information.
 *
 * @brief Implements a class encapsulating all necessary parameters for predicting using the C-SVM possibly provided through command line arguments.
 */

#ifndef PLSSVM_DETAIL_CMD_PARSER_PREDICT_HPP_
#define PLSSVM_DETAIL_CMD_PARSER_PREDICT_HPP_
#pragma once

#include "plssvm/backend_types.hpp"                       // plssvm::backend_type
#include "plssvm/backends/SYCL/implementation_types.hpp"  // plssvm::sycl::implementation_type
#include "plssvm/target_platforms.hpp"                    // plssvm::target_platform

#include "fmt/base.h"     // fmt::formatter
#include "fmt/ostream.h"  // fmt::ostream_formatter

#include <iosfwd>  // forward declare std::ostream
#include <string>  // std::string

namespace plssvm::detail::cmd {

/**
 * @brief Struct for encapsulating all necessary parameters for prediction; normally provided through command line arguments.
 */
struct parser_predict {
    /**
     * @brief Parse the command line arguments @p argv using [`cxxopts`](https://github.com/jarro2783/cxxopts) and set the predict parameters accordingly.
     * @details If no output filename is given, uses the input filename and appends a ".predict". The output file is than saved in the current working directory.
     * @param[in] argc the number of passed command line arguments
     * @param[in] argv the command line arguments
     */
    parser_predict(int argc, char **argv);

<<<<<<< HEAD
    /// The used backend: automatic (depending on the specified target_platforms), OpenMP, CUDA, HIP, OpenCL, SYCL, or Kokkos.
=======
    /// The used backend: automatic (depending on the specified target_platforms), OpenMP, stdpar, CUDA, HIP, OpenCL, or SYCL.
>>>>>>> 2cad0ac5
    backend_type backend{ backend_type::automatic };
    /// The target platform: automatic (depending on the used backend), CPUs or GPUs from NVIDIA, AMD, or Intel.
    target_platform target{ target_platform::automatic };

    /// The SYCL implementation to use with `--backend sycl`.
    sycl::implementation_type sycl_implementation_type{ sycl::implementation_type::automatic };

    /// `true` if `std::string` should be used as label type instead of the default type `ìnt`.
    bool strings_as_labels{ false };

    /// The name of the data file to predict.
    std::string input_filename{};
    /// The name of the model file containing the support vectors and weights used for prediction.
    std::string model_filename{};
    /// The name of the file to write the predicted labels to.
    std::string predict_filename{};

    /// If performance tracking has been enabled, provides the name of the file where the performance tracking results are saved to. If the filename is empty, the results are dumped using std::clog instead.
    std::string performance_tracking_filename{};
};

/**
 * @brief Output all predict parameters encapsulated by @p params to the given output-stream @p out.
 * @param[in,out] out the output-stream to write the predict parameters to
 * @param[in] params the predict parameters
 * @return the output-stream
 */
std::ostream &operator<<(std::ostream &out, const parser_predict &params);

}  // namespace plssvm::detail::cmd

/// @cond Doxygen_suppress

template <>
struct fmt::formatter<plssvm::detail::cmd::parser_predict> : fmt::ostream_formatter { };

/// @endcond

#endif  // PLSSVM_DETAIL_CMD_PARSER_PREDICT_HPP_<|MERGE_RESOLUTION|>--- conflicted
+++ resolved
@@ -37,11 +37,7 @@
      */
     parser_predict(int argc, char **argv);
 
-<<<<<<< HEAD
-    /// The used backend: automatic (depending on the specified target_platforms), OpenMP, CUDA, HIP, OpenCL, SYCL, or Kokkos.
-=======
-    /// The used backend: automatic (depending on the specified target_platforms), OpenMP, stdpar, CUDA, HIP, OpenCL, or SYCL.
->>>>>>> 2cad0ac5
+    /// The used backend: automatic (depending on the specified target_platforms), OpenMP, stdpar, CUDA, HIP, OpenCL, SYCL, or Kokkos.
     backend_type backend{ backend_type::automatic };
     /// The target platform: automatic (depending on the used backend), CPUs or GPUs from NVIDIA, AMD, or Intel.
     target_platform target{ target_platform::automatic };
