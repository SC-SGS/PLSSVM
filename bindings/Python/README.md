--- conflicted
+++ resolved
@@ -354,12 +354,8 @@
 **Note**: the `plssvm.sycl.CSVM` is equal to the respective `plssvm.dpcpp.CSVM` or `plssvm.adaptivecpp.CSVM` if only one
 SYCL implementation is available or the SYCL implementation defined by `-DPLSSVM_SYCL_BACKEND_PREFERRED_IMPLEMENTATION`
 during PLSSVM's build step.
-<<<<<<< HEAD
-**Note**: when using `plssvm.stdpar.CSVM` together with AdaptiveCpp as stdpar implementation, currently only the CPU is supported as target.
-=======
 **Note**: when using `plssvm.stdpar.CSVM` together with AdaptiveCpp as stdpar implementation, currently only the CPU is
 supported as target.
->>>>>>> 091c6e24
 
 These classes inherit all methods from the base `plssvm.CSVM` class.
 
