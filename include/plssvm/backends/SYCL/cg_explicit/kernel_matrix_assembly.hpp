/**
 * @file
 * @author Alexander Van Craen
 * @author Marcel Breyer
 * @copyright 2018-today The PLSSVM project - All Rights Reserved
 * @license This file is part of the PLSSVM project which is released under the MIT license.
 *          See the LICENSE.md file in the project root for full license information.
 *
 * @brief Functions for explicitly assemblying the kernel matrix using the SYCL backend.
 */

#ifndef PLSSVM_BACKENDS_SYCL_CG_EXPLICIT_KERNEL_MATRIX_ASSEMBLY_HPP_
#define PLSSVM_BACKENDS_SYCL_CG_EXPLICIT_KERNEL_MATRIX_ASSEMBLY_HPP_
#pragma once

#include "plssvm/constants.hpp"  // plssvm::real_type, plssvm::THREAD_BLOCK_SIZE, plssvm::FEATURE_BLOCK_SIZE
#include "plssvm/backends/SYCL/detail/constants.hpp"  // PLSSVM_SYCL_BACKEND_COMPILER_HIPSYCL

#include "sycl/sycl.hpp"  // sycl::nd_item, sycl::pow, sycl::exp

namespace plssvm::sycl::detail {

/**
 * @brief Create the explicit kernel matrix using the linear kernel function (\f$\vec{u}^T \cdot \vec{v}\f$).
 */
class device_kernel_assembly_linear {
  public:
    /**
     * @brief Initialize the SYCL kernel function object.
     * @param[in] cgh the SYCL handler used to allocate the local memory
     * @param[out] ret the calculated kernel matrix
     * @param[in] data_d the data points to calculate the kernel matrix from
     * @param[in] num_rows the number of data points
     * @param[in] num_features the number of features per data point
     * @param[in] q the vector used in the dimensional reduction
     * @param[in] QA_cost the scalar used in the dimensional reduction
     * @param[in] cost the cost factor the diagonal is scaled with
     */
    device_kernel_assembly_linear(::sycl::handler &cgh, real_type *ret, const real_type *data_d, const unsigned long long num_rows, const unsigned long long num_features, const real_type *q, const real_type QA_cost, const real_type cost) :
        data_cache_i_{ ::sycl::range<2>{ FEATURE_BLOCK_SIZE, THREAD_BLOCK_SIZE }, cgh }, data_cache_j_{ ::sycl::range<2>{ FEATURE_BLOCK_SIZE, THREAD_BLOCK_SIZE }, cgh },
        ret_{ ret }, data_d_{ data_d }, num_rows_{ num_rows }, num_features_{ num_features }, q_{ q }, QA_cost_{ QA_cost }, cost_{ cost } {}

    /**
     * @brief Function call operator overload performing the actual calculation.
     * @param[in] nd_idx indices representing the current point in the execution space
     */
    void operator()(::sycl::nd_item<2> nd_idx) const {
        const unsigned long long i = nd_idx.get_global_id(0);
        const unsigned long long i_cached_idx = nd_idx.get_group(0) * nd_idx.get_local_range(0) + nd_idx.get_local_id(1);
        const unsigned long long j = nd_idx.get_global_id(1);

        if (nd_idx.get_group(0) >= nd_idx.get_group(1)) {
            real_type temp{ 0.0 };
            for (unsigned long long dim = 0; dim < num_features_; dim += FEATURE_BLOCK_SIZE) {
                // zero out shared memory
                if (nd_idx.get_local_id(0) < FEATURE_BLOCK_SIZE) {
                    data_cache_i_[nd_idx.get_local_id(0)][nd_idx.get_local_id(1)] = real_type{ 0.0 };
                    data_cache_j_[nd_idx.get_local_id(0)][nd_idx.get_local_id(1)] = real_type{ 0.0 };
                }

                // load data into shared memory
                if (nd_idx.get_local_id(0) < FEATURE_BLOCK_SIZE && dim + nd_idx.get_local_id(0) < num_features_) {
                    if (i_cached_idx < num_rows_) {
                        data_cache_i_[nd_idx.get_local_id(0)][nd_idx.get_local_id(1)] = data_d_[(dim + nd_idx.get_local_id(0)) * (num_rows_ + 1) + i_cached_idx];
                    }
                    if (j < num_rows_) {
                        data_cache_j_[nd_idx.get_local_id(0)][nd_idx.get_local_id(1)] = data_d_[(dim + nd_idx.get_local_id(0)) * (num_rows_ + 1) + j];
                    }
                }
                nd_idx.barrier();

                // calculation
                for (unsigned long long block_dim = 0; block_dim < FEATURE_BLOCK_SIZE; ++block_dim) {
                    temp += data_cache_i_[block_dim][nd_idx.get_local_id(0)] * data_cache_j_[block_dim][nd_idx.get_local_id(1)];
                }
                nd_idx.barrier();
            }

<<<<<<< HEAD
            if (i < num_rows_ && j < num_rows_ && i >= j) {
                temp = temp + QA_cost_ - q_[i] - q_[j];
                if (i == j) {
                    temp += cost_;
                }

                ret_[j * num_rows_ + i - j * (j + 1) / 2] = temp;
            }
=======
#if defined(PLSSVM_USE_GEMM)
            ret_[i * num_rows_ + j] = temp;
            ret_[j * num_rows_ + i] = temp;
#else
            ret_[i * num_rows_ + j - i * (i + 1) / 2] = temp;
#endif
>>>>>>> 33d838c0
        }
    }

  private:
    /// Local memory used for internal memory access optimizations.
    ::sycl::local_accessor<real_type, 2> data_cache_i_;
    /// Local memory used for internal memory access optimizations.
    ::sycl::local_accessor<real_type, 2> data_cache_j_;

    /// @cond Doxygen_suppress
    real_type *ret_;
    const real_type *data_d_;
    const unsigned long long num_rows_;
    const unsigned long long num_features_;
    const real_type *q_;
    const real_type QA_cost_;
    const real_type cost_;
    /// @endcond
};

/**
 * @brief Create the explicit kernel matrix using the polynomial kernel function (\f$(gamma \cdot \vec{u}^T \cdot \vec{v} + coef0)^{degree}\f$).
 */
class device_kernel_assembly_polynomial {
  public:
    /**
     * @brief Initialize the SYCL kernel function object.
     * @param[in] cgh the SYCL handler used to allocate the local memory
     * @param[out] ret the calculated kernel matrix
     * @param[in] data_d the data points to calculate the kernel matrix from
     * @param[in] num_rows the number of data points
     * @param[in] num_features the number of features per data point
     * @param[in] q the vector used in the dimensional reduction
     * @param[in] QA_cost the scalar used in the dimensional reduction
     * @param[in] cost the cost factor the diagonal is scaled with
     * @param[in] degree parameter used in the polynomial kernel function
     * @param[in] gamma parameter used in the polynomial kernel function
     * @param[in] coef0 parameter used in the polynomial kernel function
     */
    device_kernel_assembly_polynomial(::sycl::handler &cgh, real_type *ret, const real_type *data_d, const unsigned long long num_rows, const unsigned long long num_features, const real_type *q, const real_type QA_cost, const real_type cost, const int degree, const real_type gamma, const real_type coef0) :
        data_cache_i_{ ::sycl::range<2>{ FEATURE_BLOCK_SIZE, THREAD_BLOCK_SIZE }, cgh }, data_cache_j_{ ::sycl::range<2>{ FEATURE_BLOCK_SIZE, THREAD_BLOCK_SIZE }, cgh },
        ret_{ ret }, data_d_{ data_d }, num_rows_{ num_rows }, num_features_{ num_features }, q_{ q }, QA_cost_{ QA_cost }, cost_{ cost }, degree_{ degree }, gamma_{ gamma }, coef0_{ coef0 } {}

    /**
     * @brief Function call operator overload performing the actual calculation.
     * @param[in] nd_idx indices representing the current point in the execution space
     */
    void operator()(::sycl::nd_item<2> nd_idx) const {
        const unsigned long long i = nd_idx.get_global_id(0);
        const unsigned long long i_cached_idx = nd_idx.get_group(0) * nd_idx.get_local_range(0) + nd_idx.get_local_id(1);
        const unsigned long long j = nd_idx.get_global_id(1);

        if (nd_idx.get_group(0) >= nd_idx.get_group(1)) {
            real_type temp{ 0.0 };
            for (unsigned long long dim = 0; dim < num_features_; dim += FEATURE_BLOCK_SIZE) {
                // zero out shared memory
                if (nd_idx.get_local_id(0) < FEATURE_BLOCK_SIZE) {
                    data_cache_i_[nd_idx.get_local_id(0)][nd_idx.get_local_id(1)] = real_type{ 0.0 };
                    data_cache_j_[nd_idx.get_local_id(0)][nd_idx.get_local_id(1)] = real_type{ 0.0 };
                }

                // load data into shared memory
                if (nd_idx.get_local_id(0) < FEATURE_BLOCK_SIZE && dim + nd_idx.get_local_id(0) < num_features_) {
                    if (i_cached_idx < num_rows_) {
                        data_cache_i_[nd_idx.get_local_id(0)][nd_idx.get_local_id(1)] = data_d_[(dim + nd_idx.get_local_id(0)) * (num_rows_ + 1) + i_cached_idx];
                    }
                    if (j < num_rows_) {
                        data_cache_j_[nd_idx.get_local_id(0)][nd_idx.get_local_id(1)] = data_d_[(dim + nd_idx.get_local_id(0)) * (num_rows_ + 1) + j];
                    }
                }
                nd_idx.barrier();

                // calculation
                for (unsigned long long block_dim = 0; block_dim < FEATURE_BLOCK_SIZE; ++block_dim) {
                    temp += data_cache_i_[block_dim][nd_idx.get_local_id(0)] * data_cache_j_[block_dim][nd_idx.get_local_id(1)];
                }
                nd_idx.barrier();
            }

<<<<<<< HEAD
            if (i < num_rows_ && j < num_rows_ && i >= j) {
    #if PLSSVM_SYCL_BACKEND_COMPILER == PLSSVM_SYCL_BACKEND_COMPILER_HIPSYCL
                temp = ::sycl::pow(gamma_ * temp + coef0_, static_cast<real_type>(degree_)) + QA_cost_ - q_[i] - q_[j];
    #else
                temp = ::sycl::pown(gamma_ * temp + coef0_, degree_) + QA_cost_ - q_[i] - q_[j];  // TODO: https://github.com/OpenSYCL/OpenSYCL/issues/1089
    #endif
                if (i == j) {
                    temp += cost_;
                }

                ret_[j * num_rows_ + i - j * (j + 1) / 2] = temp;
            }
=======
#if defined(PLSSVM_USE_GEMM)
            ret_[i * num_rows_ + j] = temp;
            ret_[j * num_rows_ + i] = temp;
#else
            ret_[i * num_rows_ + j - i * (i + 1) / 2] = temp;
#endif
>>>>>>> 33d838c0
        }
    }

  private:
    /// Local memory used for internal memory access optimizations.
    ::sycl::local_accessor<real_type, 2> data_cache_i_;
    /// Local memory used for internal memory access optimizations.
    ::sycl::local_accessor<real_type, 2> data_cache_j_;

    /// @cond Doxygen_suppress
    real_type *ret_;
    const real_type *data_d_;
    const unsigned long long num_rows_;
    const unsigned long long num_features_;
    const real_type *q_;
    const real_type QA_cost_;
    const real_type cost_;
    const int degree_;
    const real_type gamma_;
    const real_type coef0_;
    /// @endcond
};

/**
 * Create the explicit kernel matrix using the rbf kernel function (\f$e^{(-gamma \cdot |\vec{u} - \vec{v}|^2)}\f$).
 */
class device_kernel_assembly_rbf {
  public:
    /**
     * @brief Initialize the SYCL kernel function object.
     * @param[in] cgh the SYCL handler used to allocate the local memory
     * @param[out] ret the calculated kernel matrix
     * @param[in] data_d the data points to calculate the kernel matrix from
     * @param[in] num_rows the number of data points
     * @param[in] num_features the number of features per data point
     * @param[in] q the vector used in the dimensional reduction
     * @param[in] QA_cost the scalar used in the dimensional reduction
     * @param[in] cost the cost factor the diagonal is scaled with
     * @param[in] gamma parameter used in the rbf kernel function
     */
    device_kernel_assembly_rbf(::sycl::handler &cgh, real_type *ret, const real_type *data_d, const unsigned long long num_rows, const unsigned long long num_features, const real_type *q, const real_type QA_cost, const real_type cost, const real_type gamma) :
        data_cache_i_{ ::sycl::range<2>{ FEATURE_BLOCK_SIZE, THREAD_BLOCK_SIZE }, cgh }, data_cache_j_{ ::sycl::range<2>{ FEATURE_BLOCK_SIZE, THREAD_BLOCK_SIZE }, cgh },
        ret_{ ret }, data_d_{ data_d }, num_rows_{ num_rows }, num_features_{ num_features }, q_{ q }, QA_cost_{ QA_cost }, cost_{ cost }, gamma_{ gamma } {}

    /**
     * @brief Function call operator overload performing the actual calculation.
     * @param[in] nd_idx indices representing the current point in the execution space
     */
    void operator()(::sycl::nd_item<2> nd_idx) const {
        const unsigned long long i = nd_idx.get_global_id(0);
        const unsigned long long i_cached_idx = nd_idx.get_group(0) * nd_idx.get_local_range(0) + nd_idx.get_local_id(1);
        const unsigned long long j = nd_idx.get_global_id(1);

        if (nd_idx.get_group(0) >= nd_idx.get_group(1)) {
            real_type temp{ 0.0 };
            for (unsigned long long dim = 0; dim < num_features_; dim += FEATURE_BLOCK_SIZE) {
                // zero out shared memory
                if (nd_idx.get_local_id(0) < FEATURE_BLOCK_SIZE) {
                    data_cache_i_[nd_idx.get_local_id(0)][nd_idx.get_local_id(1)] = real_type{ 0.0 };
                    data_cache_j_[nd_idx.get_local_id(0)][nd_idx.get_local_id(1)] = real_type{ 0.0 };
                }

                // load data into shared memory
                if (nd_idx.get_local_id(0) < FEATURE_BLOCK_SIZE && dim + nd_idx.get_local_id(0) < num_features_) {
                    if (i_cached_idx < num_rows_) {
                        data_cache_i_[nd_idx.get_local_id(0)][nd_idx.get_local_id(1)] = data_d_[(dim + nd_idx.get_local_id(0)) * (num_rows_ + 1) + i_cached_idx];
                    }
                    if (j < num_rows_) {
                        data_cache_j_[nd_idx.get_local_id(0)][nd_idx.get_local_id(1)] = data_d_[(dim + nd_idx.get_local_id(0)) * (num_rows_ + 1) + j];
                    }
                }
                nd_idx.barrier();

                // calculation
                for (unsigned long long block_dim = 0; block_dim < FEATURE_BLOCK_SIZE; ++block_dim) {
                    const real_type d = data_cache_i_[block_dim][nd_idx.get_local_id(0)] - data_cache_j_[block_dim][nd_idx.get_local_id(1)];
                    temp += d * d;
                }
                nd_idx.barrier();
            }

<<<<<<< HEAD
            if (i < num_rows_ && j < num_rows_ && i >= j) {
                temp = ::sycl::exp(-gamma_ * temp) + QA_cost_ - q_[i] - q_[j];
                if (i == j) {
                    temp += cost_;
                }

                ret_[j * num_rows_ + i - j * (j + 1) / 2] = temp;
            }
=======
#if defined(PLSSVM_USE_GEMM)
            ret_[i * num_rows_ + j] = temp;
            ret_[j * num_rows_ + i] = temp;
#else
            ret_[i * num_rows_ + j - i * (i + 1) / 2] = temp;
#endif
>>>>>>> 33d838c0
        }
    }

  private:
    /// Local memory used for internal memory access optimizations.
    ::sycl::local_accessor<real_type, 2> data_cache_i_;
    /// Local memory used for internal memory access optimizations.
    ::sycl::local_accessor<real_type, 2> data_cache_j_;

    /// @cond Doxygen_suppress
    real_type *ret_;
    const real_type *data_d_;
    const unsigned long long num_rows_;
    const unsigned long long num_features_;
    const real_type *q_;
    const real_type QA_cost_;
    const real_type cost_;
    const real_type gamma_;
    /// @endcond
};

}  // namespace plssvm::sycl::detail

#endif  // PLSSVM_BACKENDS_SYCL_CG_EXPLICIT_KERNEL_MATRIX_ASSEMBLY_HPP_<|MERGE_RESOLUTION|>--- conflicted
+++ resolved
@@ -76,23 +76,18 @@
                 nd_idx.barrier();
             }
 
-<<<<<<< HEAD
             if (i < num_rows_ && j < num_rows_ && i >= j) {
                 temp = temp + QA_cost_ - q_[i] - q_[j];
                 if (i == j) {
                     temp += cost_;
                 }
 
+#if defined(PLSSVM_USE_GEMM)
+                ret_[j * num_rows_ + i] = temp;
+                ret_[i * num_rows_ + j] = temp;
+#else
                 ret_[j * num_rows_ + i - j * (j + 1) / 2] = temp;
-            }
-=======
-#if defined(PLSSVM_USE_GEMM)
-            ret_[i * num_rows_ + j] = temp;
-            ret_[j * num_rows_ + i] = temp;
-#else
-            ret_[i * num_rows_ + j - i * (i + 1) / 2] = temp;
 #endif
->>>>>>> 33d838c0
         }
     }
 
@@ -172,7 +167,6 @@
                 nd_idx.barrier();
             }
 
-<<<<<<< HEAD
             if (i < num_rows_ && j < num_rows_ && i >= j) {
     #if PLSSVM_SYCL_BACKEND_COMPILER == PLSSVM_SYCL_BACKEND_COMPILER_HIPSYCL
                 temp = ::sycl::pow(gamma_ * temp + coef0_, static_cast<real_type>(degree_)) + QA_cost_ - q_[i] - q_[j];
@@ -183,16 +177,12 @@
                     temp += cost_;
                 }
 
+#if defined(PLSSVM_USE_GEMM)
+                ret_[j * num_rows_ + i] = temp;
+                ret_[i * num_rows_ + j] = temp;
+#else
                 ret_[j * num_rows_ + i - j * (j + 1) / 2] = temp;
-            }
-=======
-#if defined(PLSSVM_USE_GEMM)
-            ret_[i * num_rows_ + j] = temp;
-            ret_[j * num_rows_ + i] = temp;
-#else
-            ret_[i * num_rows_ + j - i * (i + 1) / 2] = temp;
 #endif
->>>>>>> 33d838c0
         }
     }
 
@@ -274,23 +264,18 @@
                 nd_idx.barrier();
             }
 
-<<<<<<< HEAD
             if (i < num_rows_ && j < num_rows_ && i >= j) {
                 temp = ::sycl::exp(-gamma_ * temp) + QA_cost_ - q_[i] - q_[j];
                 if (i == j) {
                     temp += cost_;
                 }
 
+#if defined(PLSSVM_USE_GEMM)
+                ret_[j * num_rows_ + i] = temp;
+                ret_[i * num_rows_ + j] = temp;
+#else
                 ret_[j * num_rows_ + i - j * (j + 1) / 2] = temp;
-            }
-=======
-#if defined(PLSSVM_USE_GEMM)
-            ret_[i * num_rows_ + j] = temp;
-            ret_[j * num_rows_ + i] = temp;
-#else
-            ret_[i * num_rows_ + j - i * (i + 1) / 2] = temp;
 #endif
->>>>>>> 33d838c0
         }
     }
 
