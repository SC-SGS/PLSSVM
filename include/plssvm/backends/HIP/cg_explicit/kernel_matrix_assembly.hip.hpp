/**
 * @file
 * @author Alexander Van Craen
 * @author Marcel Breyer
 * @copyright 2018-today The PLSSVM project - All Rights Reserved
 * @license This file is part of the PLSSVM project which is released under the MIT license.
 *          See the LICENSE.md file in the project root for full license information.
 *
 * @brief Functions for explicitly assemblying the kernel matrix using the HIP backend.
 */

#ifndef PLSSVM_BACKENDS_HIP_CG_EXPLICIT_KERNEL_MATRIX_ASSEMBLY_HIP_HPP_
#define PLSSVM_BACKENDS_HIP_CG_EXPLICIT_KERNEL_MATRIX_ASSEMBLY_HIP_HPP_
#pragma once

#include "plssvm/constants.hpp"  // plssvm::real_type

#include "hip/hip_runtime.h"
#include "hip/hip_runtime_api.h"

namespace plssvm::hip {

/**
 * @brief Create the explicit kernel matrix using the linear kernel function (\f$\vec{u}^T \cdot \vec{v}\f$).
 * @param[out] ret the calculated kernel matrix
 * @param[in] data_d the data points to calculate the kernel matrix from
 * @param[in] num_rows the number of data points
 * @param[in] num_features the number of features per data point
 * @param[in] q the vector used in the dimensional reduction
 * @param[in] QA_cost the scalar used in the dimensional reduction
 * @param[in] cost the cost factor the diagonal is scaled with
 */
__global__ void device_kernel_assembly_linear(real_type *ret, const real_type *data_d, const unsigned long long num_rows, const unsigned long long num_features, const real_type *q, const real_type QA_cost, const real_type cost) {
    const unsigned long long i = blockIdx.x * blockDim.x + threadIdx.x;
    const unsigned long long j = blockIdx.y * blockDim.y + threadIdx.y;

    if (i < num_rows && j < num_rows && j >= i) {
        real_type temp{ 0.0 };
        for (unsigned long long dim = 0; dim < num_features; ++dim) {
            temp += data_d[dim * (num_rows + 1) + i] * data_d[dim * (num_rows + 1) + j];
        }
        temp = temp + QA_cost - q[i] - q[j];
        if (i == j) {
            temp += cost;
        }

<<<<<<< HEAD
        ret[j * num_rows + i - j * (j + 1) / 2] = temp;
=======
#if defined(PLSSVM_USE_GEMM)
        ret[i * num_rows + j] = temp;
        ret[j * num_rows + i] = temp;
#else
        ret[i * num_rows + j - i * (i + 1) / 2] = temp;
#endif
>>>>>>> 0be62997
    }
}

/**
 * @brief Create the explicit kernel matrix using the polynomial kernel function (\f$(gamma \cdot \vec{u}^T \cdot \vec{v} + coef0)^{degree}\f$).
 * @param[out] ret the calculated kernel matrix
 * @param[in] data_d the data points to calculate the kernel matrix from
 * @param[in] num_rows the number of data points
 * @param[in] num_features the number of features per data point
 * @param[in] q the vector used in the dimensional reduction
 * @param[in] QA_cost the scalar used in the dimensional reduction
 * @param[in] cost the cost factor the diagonal is scaled with
 * @param[in] degree parameter used in the polynomial kernel function
 * @param[in] gamma parameter used in the polynomial kernel function
 * @param[in] coef0 parameter used in the polynomial kernel function
 */
__global__ void device_kernel_assembly_polynomial(real_type *ret, const real_type *data_d, const unsigned long long num_rows, const unsigned long long num_features, const real_type *q, const real_type QA_cost, const real_type cost, const int degree, const real_type gamma, const real_type coef0) {
    const unsigned long long i = blockIdx.x * blockDim.x + threadIdx.x;
    const unsigned long long j = blockIdx.y * blockDim.y + threadIdx.y;

    if (i < num_rows && j < num_rows && j >= i) {
        real_type temp{ 0.0 };
        for (unsigned long long dim = 0; dim < num_features; ++dim) {
            temp += data_d[dim * (num_rows + 1) + i] * data_d[dim * (num_rows + 1) + j];
        }
        temp = pow(gamma * temp + coef0, degree) + QA_cost - q[i] - q[j];
        if (i == j) {
            temp += cost;
        }

<<<<<<< HEAD
        ret[j * num_rows + i - j * (j + 1) / 2] = temp;
=======
#if defined(PLSSVM_USE_GEMM)
        ret[i * num_rows + j] = temp;
        ret[j * num_rows + i] = temp;
#else
        ret[i * num_rows + j - i * (i + 1) / 2] = temp;
#endif
>>>>>>> 0be62997
    }
}

/**
 * @brief Create the explicit kernel matrix using the rbf kernel function (\f$e^{(-gamma \cdot |\vec{u} - \vec{v}|^2)}\f$).
 * @param[out] ret the calculated kernel matrix
 * @param[in] data_d the data points to calculate the kernel matrix from
 * @param[in] num_rows the number of data points
 * @param[in] num_features the number of features per data point
 * @param[in] q the vector used in the dimensional reduction
 * @param[in] QA_cost the scalar used in the dimensional reduction
 * @param[in] cost the cost factor the diagonal is scaled with
 * @param[in] gamma parameter used in the rbf kernel function
 */
__global__ void device_kernel_assembly_rbf(real_type *ret, const real_type *data_d, const unsigned long long num_rows, const unsigned long long num_features, const real_type *q, const real_type QA_cost, const real_type cost, const real_type gamma) {
    const unsigned long long i = blockIdx.x * blockDim.x + threadIdx.x;
    const unsigned long long j = blockIdx.y * blockDim.y + threadIdx.y;

    if (i < num_rows && j < num_rows && j >= i) {
        real_type temp{ 0.0 };
        for (unsigned long long dim = 0; dim < num_features; ++dim) {
            const real_type d = data_d[dim * (num_rows + 1) + i] - data_d[dim * (num_rows + 1) + j];
            temp += d * d;
        }
        temp = exp(-gamma * temp) + QA_cost - q[i] - q[j];
        if (i == j) {
            temp += cost;
        }

<<<<<<< HEAD
        ret[j * num_rows + i - j * (j + 1) / 2] = temp;
=======
#if defined(PLSSVM_USE_GEMM)
        ret[i * num_rows + j] = temp;
        ret[j * num_rows + i] = temp;
#else
        ret[i * num_rows + j - i * (i + 1) / 2] = temp;
#endif
>>>>>>> 0be62997
    }
}

}

#endif  // PLSSVM_BACKENDS_HIP_CG_EXPLICIT_KERNEL_MATRIX_ASSEMBLY_HIP_HPP_<|MERGE_RESOLUTION|>--- conflicted
+++ resolved
@@ -34,7 +34,7 @@
     const unsigned long long i = blockIdx.x * blockDim.x + threadIdx.x;
     const unsigned long long j = blockIdx.y * blockDim.y + threadIdx.y;
 
-    if (i < num_rows && j < num_rows && j >= i) {
+    if (i < num_rows && j < num_rows && i >= j) {
         real_type temp{ 0.0 };
         for (unsigned long long dim = 0; dim < num_features; ++dim) {
             temp += data_d[dim * (num_rows + 1) + i] * data_d[dim * (num_rows + 1) + j];
@@ -44,16 +44,12 @@
             temp += cost;
         }
 
-<<<<<<< HEAD
+#if defined(PLSSVM_USE_GEMM)
+        ret[j * num_rows + i] = temp;
+        ret[i * num_rows + j] = temp;
+#else
         ret[j * num_rows + i - j * (j + 1) / 2] = temp;
-=======
-#if defined(PLSSVM_USE_GEMM)
-        ret[i * num_rows + j] = temp;
-        ret[j * num_rows + i] = temp;
-#else
-        ret[i * num_rows + j - i * (i + 1) / 2] = temp;
 #endif
->>>>>>> 0be62997
     }
 }
 
@@ -74,7 +70,7 @@
     const unsigned long long i = blockIdx.x * blockDim.x + threadIdx.x;
     const unsigned long long j = blockIdx.y * blockDim.y + threadIdx.y;
 
-    if (i < num_rows && j < num_rows && j >= i) {
+    if (i < num_rows && j < num_rows && i >= j) {
         real_type temp{ 0.0 };
         for (unsigned long long dim = 0; dim < num_features; ++dim) {
             temp += data_d[dim * (num_rows + 1) + i] * data_d[dim * (num_rows + 1) + j];
@@ -84,16 +80,12 @@
             temp += cost;
         }
 
-<<<<<<< HEAD
+#if defined(PLSSVM_USE_GEMM)
+        ret[j * num_rows + i] = temp;
+        ret[i * num_rows + j] = temp;
+#else
         ret[j * num_rows + i - j * (j + 1) / 2] = temp;
-=======
-#if defined(PLSSVM_USE_GEMM)
-        ret[i * num_rows + j] = temp;
-        ret[j * num_rows + i] = temp;
-#else
-        ret[i * num_rows + j - i * (i + 1) / 2] = temp;
 #endif
->>>>>>> 0be62997
     }
 }
 
@@ -112,7 +104,7 @@
     const unsigned long long i = blockIdx.x * blockDim.x + threadIdx.x;
     const unsigned long long j = blockIdx.y * blockDim.y + threadIdx.y;
 
-    if (i < num_rows && j < num_rows && j >= i) {
+    if (i < num_rows && j < num_rows && i >= j) {
         real_type temp{ 0.0 };
         for (unsigned long long dim = 0; dim < num_features; ++dim) {
             const real_type d = data_d[dim * (num_rows + 1) + i] - data_d[dim * (num_rows + 1) + j];
@@ -123,16 +115,12 @@
             temp += cost;
         }
 
-<<<<<<< HEAD
+#if defined(PLSSVM_USE_GEMM)
+        ret[j * num_rows + i] = temp;
+        ret[i * num_rows + j] = temp;
+#else
         ret[j * num_rows + i - j * (j + 1) / 2] = temp;
-=======
-#if defined(PLSSVM_USE_GEMM)
-        ret[i * num_rows + j] = temp;
-        ret[j * num_rows + i] = temp;
-#else
-        ret[i * num_rows + j - i * (i + 1) / 2] = temp;
 #endif
->>>>>>> 0be62997
     }
 }
 
