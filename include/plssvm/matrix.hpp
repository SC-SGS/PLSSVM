/**
 * @file
 * @author Alexander Van Craen
 * @author Marcel Breyer
 * @copyright 2018-today The PLSSVM project - All Rights Reserved
 * @license This file is part of the PLSSVM project which is released under the MIT license.
 *          See the LICENSE.md file in the project root for full license information.
 *
 * @brief Defines a matrix class used to hiding the data linearization using AoS and SoA.
 */

#ifndef PLSSVM_DETAIL_MATRIX_HPP_
#define PLSSVM_DETAIL_MATRIX_HPP_
#pragma once

#include "plssvm/detail/assert.hpp"          // PLSSVM_ASSERT
#include "plssvm/detail/utility.hpp"         // plssvm::detail::always_false_v
#include "plssvm/exceptions/exceptions.hpp"  // plssvm::matrix_exception

#include "fmt/color.h"    // fmt::fg, fmt::color::orange
#include "fmt/core.h"     // fmt::format
#include "fmt/ostream.h"  // fmt::formatter, fmt::ostream_formatter

#include <algorithm>    // std::equal, std::all_of
#include <array>        // std::array
#include <cstddef>      // std::size_t
#include <iosfwd>       // std::istream forward declaration
#include <iostream>     // std::clog, std::endl
#include <ostream>      // std::ostream
#include <type_traits>  // std::is_arithmetic_v
#include <utility>      // std::swap
#include <vector>       // std::vector

namespace plssvm {

/**
 * @brief Enum class for all available layout types.
 */
enum class layout_type {
    /** Array-of-Structs (AoS) */
    aos,
    /** Structs-of-Arrays (SoA) */
    soa
};

/**
 * @brief Output the @p layout to the given output-stream @p out.
 * @param[in, out] out the output-stream to write the layout type to
 * @param[in] layout the layout type
 * @return the output-stream
 */
std::ostream &operator<<(std::ostream &out, layout_type layout);

/**
 * @brief Use the input-stream @p in to initialize the @p layout type.
 * @param[in,out] in input-stream to extract the layout type from
 * @param[in] layout the layout type
 * @return the input-stream
 */
std::istream &operator>>(std::istream &in, layout_type &layout);

/**
 * @brief A matrix class encapsulating a 1D array automatically handling indexing with AoS and SoA.
 * @tparam T the type of the matrix
 * @tparam layout_ the layout type provided at compile time (AoS or SoA)
 */
template <typename T, layout_type layout_>
class matrix {
    static_assert(std::is_arithmetic_v<T>, "T must be an arithmetic type!");

  public:
    /// The value type of the entries in this matrix.
    using value_type = T;
    /// The size type used in this matrix.
    using size_type = std::size_t;
    /// The reference type of the entries in this matrix (based on the value type).
    using reference = value_type &;
    /// The const reference type of the entries in this matrix (based on the value type).
    using const_reference = const value_type &;
    /// The pointer type of the entries in this matrix (based on the value type).
    using pointer = value_type *;
    /// The const pointer type of the entries in this matrix (based on the value type).
    using const_pointer = const value_type *;

    /**
     * @brief Default construct an empty matrix, i.e., zero rows and columns.
     */
    matrix() = default;
    /**
     * @brief Construct a new matrix from @p other. Respects potential different layout types.
     * @tparam other_layout_ the layout_type of the other matrix
     * @param[in] other the other matrix
     */
    template <layout_type other_layout_>
    explicit matrix(const matrix<T, other_layout_> &other);
    /**
     * @brief Construct a new matrix from @p other with the new padding sizes @p row_padding and @p col_padding. Respects potential different layout types.
     * @tparam other_layout_ the layout_type of the other matrix
     * @param[in] other the other matrix
     */
    template <layout_type other_layout_>
    matrix(const matrix<T, other_layout_> &other, size_type row_padding, size_type col_padding);

    /**
     * @brief Create a matrix of size @p num_rows x @p num_cols and initialize all entries with the value @p init.
     * @param[in] num_rows the number of rows in the matrix
     * @param[in] num_cols the number of columns in the matrix
     * @param[in] init the value of all entries in the matrix
     * @throws plssvm::matrix_exception if at least one of @p num_rows or @p num_cols is zero
     */
    matrix(const size_type num_rows, const size_type num_cols, const_reference init) :
        matrix{ num_rows, num_cols, init, size_type{ 0 }, size_type{ 0 } } {}
    /**
     * @brief Create a matrix of size @p num_rows x @p num_cols and default-initializes all values.
     * @param[in] num_rows the number of rows in the matrix
     * @param[in] num_cols the number of columns in the matrix
     * @throws plssvm::matrix_exception if at least one of @p num_rows or @p num_cols is zero
     */
    matrix(const size_type num_rows, const size_type num_cols) :
        matrix{ num_rows, num_cols, value_type{}, size_type{ 0 }, size_type{ 0 } } {}

    /**
     * @brief Create a matrix of size (@p num_rows + @p row_padding) x (@p num_cols + @p col_padding) and initialize all entries with the value @p init.
     * @details The padding entries are always initialized to `0`!
     * @param[in] num_rows the number of rows in the matrix
     * @param[in] num_cols the number of columns in the matrix
     * @param[in] init the value of all entries in the matrix
     * @param[in] row_padding the number of padding values for each row
     * @param[in] col_padding the number of padding values for each column
     * @throws plssvm::matrix_exception if at least one of @p num_rows or @p num_cols is zero
     */
    matrix(size_type num_rows, size_type num_cols, const_reference init, size_type row_padding, size_type col_padding);
    /**
     * @brief Create a matrix of size (@p num_rows + @p row_padding) x (@p num_cols + @p col_padding) and default-initializes all values.
     * @details The padding entries are always initialized to `0`!
     * @param[in] num_rows the number of rows in the matrix
     * @param[in] num_cols the number of columns in the matrix
     * @param[in] row_padding the number of padding values for each row
     * @param[in] col_padding the number of padding values for each column
     * @throws plssvm::matrix_exception if at least one of @p num_rows or @p num_cols is zero
     */
    matrix(const size_type num_rows, const size_type num_cols, size_type row_padding, size_type col_padding) :
        matrix{ num_rows, num_cols, value_type{}, row_padding, col_padding } {}

    /**
     * @brief Create a matrix from the provided 2D vector @p data.
     * @param[in] data the data used to initialize this matrix
     * @throws plssvm::matrix_exception if the data vector is empty
     * @throws plssvm::matrix_exception if the data vectors contain different number of values
     * @throws plssvm::matrix_exception if one vector in the data vector is empty
     */
    explicit matrix(const std::vector<std::vector<value_type>> &data) :
        matrix{ data, size_type{ 0 }, size_type{ 0 } } {}
    /**
     * @brief Create a matrix from the provided 2D vector @p data including padding.
     * @param[in] data the data used to initialize this matrix (**doesn't** already include padding)
     * @param[in] row_padding the number of padding values for each row
     * @param[in] col_padding the number of padding values for each column
     */
    matrix(const std::vector<std::vector<value_type>> &data, size_type row_padding, size_type col_padding);

    /**
     * @brief Returns the shape of the matrix, i.e., the number of rows and columns.
     * @detail It holds: `m.shape().first == m.num_rows()` and `m.shape().second == m.num_cols()`.
     * @note **Doesn't** contain the padding sizes!
     * @return the shape of the matrix (`[[nodiscard]]`)
     */
    [[nodiscard]] std::array<size_type, 2> shape() const noexcept { return { num_rows_, num_cols_ }; }
    /**
     * @brief Return the number of rows in the matrix.
     * @note **Doesn't** contain the row padding size!
     * @return the number of rows (`[[nodiscard]]`)
     */
    [[nodiscard]] size_type num_rows() const noexcept { return num_rows_; }
    /**
     * @brief Return the number of columns in the matrix.
     * @note **Doesn't** contain the column padding size!
     * @return the number of columns (`[[nodiscard]]`)
     */
    [[nodiscard]] size_type num_cols() const noexcept { return num_cols_; }
    /**
     * @brief Return the number of entries in the matrix.
     * @details It holds: `num_entries() == num_rows() * num_cols()`.
     * @note **Doesn't** contain the padding sizes!
     * @return the number of entries (`[[nodiscard]]`)
     */
    [[nodiscard]] size_type num_entries() const noexcept { return num_rows_ * num_cols_; }
    /**
     * @brief Check whether the matrix is currently empty, i.e., has zero rows and columns.
     * @details This may only happen for a default initialized matrix.
     * @return `true` if the matrix is empty, otherwise `false` (`[[nodiscard]]`)
     */
    [[nodiscard]] bool empty() const noexcept { return data_.empty(); }

    /**
     * @brief Return the padding sizes for the rows and columns.
     * @return the padding sizes (`[[nodiscard]]`)
     */
    [[nodiscard]] std::array<size_type, 2> padding() const noexcept { return { row_padding_, col_padding_ }; }
    /**
     * @brief Returns the shape of the matrix including padding, i.e., the number of rows + row padding and columns + column padding.
     * @detail It holds: `m.shape_padded().first == m.num_rows_padded()` and `m.shape_padded().second == m.num_cols_padded()`.
     * @return the shape of the matrix including padding (`[[nodiscard]]`)
     */
    [[nodiscard]] std::array<size_type, 2> shape_padded() const noexcept { return { num_rows_ + row_padding_, num_cols_ + col_padding_ }; }
    /**
     * @brief Return the number of rows in the matrix including padding.
     * @return the number of rows + row padding (`[[nodiscard]]`)
     */
    [[nodiscard]] size_type num_rows_padded() const noexcept { return num_rows_ + row_padding_; }
    /**
     * @brief Return the number of columns in the matrix including padding.
     * @return the number of columns + column padding (`[[nodiscard]]`)
     */
    [[nodiscard]] size_type num_cols_padded() const noexcept { return num_cols_ + col_padding_; }
    /**
     * @brief Return the number of entries in the matrix including padding.
     * @details It holds: `num_entries_padded() == num_rows_padded() * num_cols_padded()`.
     * @return the number of entries (`[[nodiscard]]`)
     */
    [[nodiscard]] size_type num_entries_padded() const noexcept { return (num_rows_ + row_padding_) * (num_cols_ + col_padding_); }

    /**
     * @brief Return the layout type used in this matrix.
     * @details The layout type is either Array-of-Structs (AoS) or Struct-of-Arrays (SoA)
     * @return the layout type (`[[nodiscard]]`)
     */
    [[nodiscard]] static constexpr layout_type layout() noexcept { return layout_; }

    /**
     * @brief Returns the value at @p row and @p col as defined by the matrix's layout type.
     * @param[in] row the value's row
     * @param[in] col the value's column
     * @return the value (`[[nodiscard]]`)
     */
    [[nodiscard]] value_type operator()(size_type row, size_type col) const;
    /**
     * @brief Returns the value at @p row and @p col as defined by the matrix's layout type.
     * @param[in] row the value's row
     * @param[in] col the value's column
     * @return a const reference to the value (`[[nodiscard]]`)
     */
    [[nodiscard]] reference operator()(size_type row, size_type col);
    /**
     * @brief Returns the value at @p row and @p col as defined by the matrix's layout type.
     * @param[in] row the value's row
     * @param[in] col the value's column
     * @throws plssvm::matrix_exception if the provided @p row is equal or large than the number of rows in the matrix
     * @throws plssvm::matrix_exception if the provided @p col is equal or large than the number of columns in the matrix
     * @return the value (`[[nodiscard]]`)
     */
    [[nodiscard]] value_type at(size_type row, size_type col) const;
    /**
     * @brief Returns the value at @p row and @p col as defined by the matrix's layout type.
     * @param[in] row the value's row
     * @param[in] col the value's column
     * @throws plssvm::matrix_exception if the provided @p row is equal or large than the number of rows in the matrix
     * @throws plssvm::matrix_exception if the provided @p col is equal or large than the number of columns in the matrix
     * @return the value (`[[nodiscard]]`)
     */
    [[nodiscard]] reference at(size_type row, size_type col);

    /**
     * @brief Return a pointer to the underlying one-dimensional data structure.
     * @return the one-dimensional data (`[[nodiscard]]`)
     */
    [[nodiscard]] pointer data() noexcept { return data_.data(); }
    /**
     * @brief Return a pointer to the underlying one-dimensional data structure.
     * @return the one-dimensional data (`[[nodiscard]]`)
     */
    [[nodiscard]] const_pointer data() const noexcept { return data_.data(); }
    /**
     * @brief Return the data as a 2D vector.
     * @return the two-dimensional data (`[[nodiscard]]`)
     */
    [[nodiscard]] std::vector<std::vector<value_type>> to_2D_vector() const;
    /**
     * @brief Return the data as 2D vector including padding entries.
     * @return the two-dimensional data including padding (`[[nodiscard]]`)
     */
    [[nodiscard]] std::vector<std::vector<value_type>> to_2D_vector_padded() const;

    /**
     * @brief Swap the contents of `*this` with the contents of @p other.
     * @param[in,out] other the other matrix to swap the entries from
     */
    void swap(matrix &other) noexcept;

  private:
    /// The number of rows.
    size_type num_rows_{ 0 };
    /// The number of padding values for each row.
    size_type row_padding_{ 0 };
    /// The number of columns.
    size_type num_cols_{ 0 };
    /// The number of padding values for each column.
    size_type col_padding_{ 0 };
    /// The (linearized, either in AoS or SoA layout) data.
    std::vector<value_type> data_{};
};

template <typename T, layout_type layout_>
template <layout_type other_layout_>
matrix<T, layout_>::matrix(const matrix<T, other_layout_> &other) :
    matrix{ other.num_rows(), other.num_cols(), other.padding()[0], other.padding()[1] } {
    if constexpr (layout_ == other_layout_) {
        // same layout -> simply memcpy underlying array
        std::memcpy(data_.data(), other.data(), this->num_entries_padded() * sizeof(T));
    } else {
        // convert AoS -> SoA or SoA -> AoS
        #pragma omp parallel for collapse(2) default(none) shared(other) firstprivate(num_rows_, num_cols_)
        for (std::size_t row = 0; row < num_rows_; ++row) {
            for (std::size_t col = 0; col < num_cols_; ++col) {
                (*this)(row, col) = other(row, col);
            }
        }
    }
}

template <typename T, layout_type layout_>
template <layout_type other_layout_>
matrix<T, layout_>::matrix(const matrix<T, other_layout_> &other, size_type row_padding, size_type col_padding) :
    matrix{ other.num_rows(), other.num_cols(), row_padding, col_padding } {
    // TODO: opt
    if (layout_ == other_layout_ && row_padding == other.padding()[0] && col_padding == other.padding()[1]) {
        // same layout -> simply memcpy underlying array
        std::memcpy(data_.data(), other.data(), this->num_entries_padded() * sizeof(T));
    } else {
        // convert AoS -> SoA or SoA -> AoS or manual copy because of mismatching padding sizes
        #pragma omp parallel for collapse(2) default(none) shared(other) firstprivate(num_rows_, num_cols_)
        for (std::size_t row = 0; row < num_rows_; ++row) {
            for (std::size_t col = 0; col < num_cols_; ++col) {
                (*this)(row, col) = other(row, col);
            }
        }
    }
}

template <typename T, layout_type layout_>
matrix<T, layout_>::matrix(const size_type num_rows, const size_type num_cols, const_reference init, const size_type row_padding, const size_type col_padding) :
    num_rows_{ num_rows }, row_padding_{ row_padding }, num_cols_{ num_cols }, col_padding_{ col_padding }, data_(this->num_entries_padded(), value_type{}) {
    if (num_rows_ == 0) {
        throw matrix_exception{ "The number of rows is zero!" };
    }
    if (num_cols_ == 0) {
        throw matrix_exception{ "The number of columns is zero!" };
    }

    if (init != value_type{}) {
        // explicitly set the values
        // not possible in the constructor since the padding values must be value_type{} = 0
        #pragma omp parallel for default(none) firstprivate(num_rows_, num_cols_, init)
        for (std::size_t row = 0; row < num_rows_; ++row) {
            for (std::size_t col = 0; col < num_cols_; ++col) {
                (*this)(row, col) = init;
            }
        }
    }
}

template <typename T, layout_type layout_>
<<<<<<< HEAD
matrix<T, layout_>::matrix(const std::vector<std::vector<value_type>> &data, const size_type row_padding, const size_type col_padding) :
    row_padding_{ row_padding }, col_padding_{ col_padding } {
    PLSSVM_ASSERT(!data.empty(), "The data to create the matrix from may not be empty!");
    PLSSVM_ASSERT(std::all_of(data.cbegin(), data.cend(), [&data](const std::vector<value_type> &row) { return row.size() == data.front().size(); }), "Each row must contain the same amount of columns!");
    PLSSVM_ASSERT(!data.front().empty(), "The data to create the matrix must at least have one column!");
=======
matrix<T, layout_>::matrix(const std::vector<std::vector<value_type>> &data) {
    if (data.empty()) {
        throw matrix_exception{ "The data to create the matrix from may not be empty!" };
    }
    if (!std::all_of(data.cbegin(), data.cend(), [&data](const std::vector<value_type> &row) { return row.size() == data.front().size(); })) {
        throw matrix_exception{ "Each row in the matrix must contain the same amount of columns!" };
    }
    if (data.front().empty()) {
        throw matrix_exception{ "The data to create the matrix must at least have one column!" };
    }
>>>>>>> 17ef5476

    num_rows_ = data.size();
    num_cols_ = data.front().size();
    data_ = std::vector<value_type>(this->num_entries_padded(), value_type{});

    #pragma omp parallel for collapse(2) shared(data) firstprivate(num_rows_, num_cols_)
    for (std::size_t row = 0; row < num_rows_; ++row) {
        for (std::size_t col = 0; col < num_cols_; ++col) {
            (*this)(row, col) = data[row][col];
        }
    }
}

template <typename T, layout_type layout_>
auto matrix<T, layout_>::operator()(const size_type row, const size_type col) const -> value_type {
    PLSSVM_ASSERT(row < num_rows_, fmt::format("The current row ({}) must be smaller than the number of rows ({})!", row, num_rows_));
    PLSSVM_ASSERT(col < num_cols_, fmt::format("The current column ({}) must be smaller than the number of columns ({})!", col, num_cols_));
    if constexpr (layout_ == layout_type::aos) {
        return data_[row * (num_cols_ + col_padding_) + col];
    } else if constexpr (layout_ == layout_type::soa) {
        return data_[col * (num_rows_ + row_padding_) + row];
    } else {
        static_assert(detail::always_false_v<T>, "Unrecognized layout_type!");
    }
}
template <typename T, layout_type layout_>
auto matrix<T, layout_>::operator()(const size_type row, const size_type col) -> reference {
    PLSSVM_ASSERT(row < num_rows_, fmt::format("The current row ({}) must be smaller than the number of rows ({})!", row, num_rows_));
    PLSSVM_ASSERT(col < num_cols_, fmt::format("The current column ({}) must be smaller than the number of columns ({})!", col, num_cols_));
    if constexpr (layout_ == layout_type::aos) {
        return data_[row * (num_cols_ + col_padding_) + col];
    } else if constexpr (layout_ == layout_type::soa) {
        return data_[col * (num_rows_ + row_padding_) + row];
    } else {
        static_assert(detail::always_false_v<T>, "Unrecognized layout_type!");
    }
}
template <typename T, layout_type layout_>
auto matrix<T, layout_>::at(const size_type row, const size_type col) const -> value_type {
    if (row >= this->num_rows_padded()) {
        throw matrix_exception{ fmt::format("The current row ({}) must be smaller than the number of rows including padding ({} + {})!", row, num_rows_, row_padding_) };
    } else if (row >= this->num_rows()) {
        std::clog << fmt::format(fmt::fg(fmt::color::orange),
                                 "WARNING: attempting to access padding row {} (only {} real rows exist)!",
                                 row) << std::endl;
    }
    if (col >= this->num_cols_padded()) {
        throw matrix_exception{ fmt::format("The current column ({}) must be smaller than the number of columns including padding ({} + {})!", col, num_cols_, col_padding_) };
    } else if (col >= this->num_cols()) {
        std::clog << fmt::format(fmt::fg(fmt::color::orange),
                                 "WARNING: attempting to access padding column {} (only {} real columns exist)!",
                                 col) << std::endl;
    }

    return (*this)(row, col);
}
template <typename T, layout_type layout_>
auto matrix<T, layout_>::at(const size_type row, const size_type col) -> reference {
    if (row >= this->num_rows_padded()) {
        throw matrix_exception{ fmt::format("The current row ({}) must be smaller than the number of rows including padding ({} + {})!", row, num_rows_, row_padding_) };
    } else if (row >= this->num_rows()) {
        std::clog << fmt::format(fmt::fg(fmt::color::orange),
                                 "WARNING: attempting to access padding row {} (only {} real rows exist)!",
                                 row) << std::endl;
    }
    if (col >= this->num_cols_padded()) {
        throw matrix_exception{ fmt::format("The current column ({}) must be smaller than the number of columns including padding ({} + {})!", col, num_cols_, col_padding_) };
    } else if (col >= this->num_cols()) {
        std::clog << fmt::format(fmt::fg(fmt::color::orange),
                                 "WARNING: attempting to access padding column {} (only {} real columns exist)!",
                                 col) << std::endl;
    }

    return (*this)(row, col);
}

template <typename T, layout_type layout_>
auto matrix<T, layout_>::to_2D_vector() const -> std::vector<std::vector<value_type>> {
    std::vector<std::vector<value_type>> ret(num_rows_, std::vector<value_type>(num_cols_));
    #pragma omp parallel for collapse(2) shared(ret) firstprivate(num_rows_, num_cols_)
    for (std::size_t row = 0; row < num_rows_; ++row) {
        for (std::size_t col = 0; col < num_cols_; ++col) {
            ret[row][col] = (*this)(row, col);
        }
    }
    return ret;
}

template <typename T, layout_type layout_>
auto matrix<T, layout_>::to_2D_vector_padded() const -> std::vector<std::vector<value_type>> {
    std::vector<std::vector<value_type>> ret(this->num_rows_padded(), std::vector<value_type>(this->num_cols_padded()), value_type{});
    #pragma omp parallel for collapse(2) shared(ret) firstprivate(num_rows_, num_cols_)
    for (std::size_t row = 0; row < num_rows_; ++row) {
        for (std::size_t col = 0; col < num_cols_; ++col) {
            ret[row][col] = (*this)(row, col);
        }
    }
    return ret;
}

template <typename T, layout_type layout_>
void matrix<T, layout_>::swap(matrix<T, layout_> &other) noexcept {
    using std::swap;
    swap(this->num_rows_, other.num_rows_);
    swap(this->row_padding_, other.row_padding_);
    swap(this->num_cols_, other.num_cols_);
    swap(this->col_padding_, other.col_padding_);
    swap(this->data_, other.data_);
}
/**
 * @brief Swap the contents of @p lhs with the contents of @p rhs.
 * @tparam T the type of the matrix
 * @tparam layout the layout type provided at compile time (AoS or SoA)
 * @param[in, out] lhs the first matrix
 * @param[in,out] rhs the second matrix
 */
template <typename T, layout_type layout>
inline void swap(matrix<T, layout> &lhs, matrix<T, layout> &rhs) {
    lhs.swap(rhs);
}

/**
 * @brief Compares @p lhs and @p rhs for equality.
 * @details Comparing matrices with the same elements but different shapes, will return `false`.
 * @param[in] lhs the first matrix
 * @param[in] rhs the second matrix
 * @return `true` if both matrices are equal, otherwise `false` (`[[nodiscard]]`)
 */
template <typename T, layout_type layout_>
[[nodiscard]] inline bool operator==(const matrix<T, layout_> &lhs, const matrix<T, layout_> &rhs) noexcept {
    return lhs.num_rows_ == rhs.num_rows_ && lhs.row_padding_ == rhs.row_padding_ && lhs.num_cols_ == rhs.num_cols_ && lhs.col_padding_ == rhs.col_padding_ && std::equal(lhs.data(), lhs.data() + lhs.num_entries(), rhs.data());
}
/**
 * @brief Compares @p lhs and @p rhs for inequality.
 * @details Comparing matrices with the same elements but different shapes, will return `true`.
 * @param[in] lhs the first matrix
 * @param[in] rhs the second matrix
 * @return `true` if both matrices are equal, otherwise `false` (`[[nodiscard]]`)
 */
template <typename T, layout_type layout_>
[[nodiscard]] inline bool operator!=(const matrix<T, layout_> &lhs, const matrix<T, layout_> &rhs) noexcept {
    return !(lhs == rhs);
}

/**
 * @brief Output the matrix entries in @p matr to the output-stream @p out.
 * @details **Doesn't** output the padding entries.
 * @tparam T the type of the matrix
 * @tparam layout the layout type provided at compile time (AoS or SoA)
 * @param[in,out] out the output-stream to print the matrix entries to
 * @param[in] matr the matrix to print
 * @return the output-stream
 */
template <typename T, layout_type layout>
inline std::ostream &operator<<(std::ostream &out, const matrix<T, layout> &matr) {
    using size_type = typename matrix<T, layout>::size_type;
    for (size_type row = 0; row < matr.num_rows(); ++row) {
        for (size_type col = 0; col < matr.num_cols(); ++col) {
            out << matr(row, col) << ' ';
        }
        out << '\n';
    }
    return out;
}

/**
 * @brief Typedef for a matrix in Array-of-Struct (AoS) layout.
 */
template <typename T>
using aos_matrix = matrix<T, layout_type::aos>;
/**
 * @brief Typedef for a matrix in Struct-of-Array (SoA) layout.
 */
template <typename T>
using soa_matrix = matrix<T, layout_type::soa>;

}  // namespace plssvm

template <>
struct fmt::formatter<plssvm::layout_type> : fmt::ostream_formatter {};

template <typename T, plssvm::layout_type layout>
struct fmt::formatter<plssvm::matrix<T, layout>> : fmt::ostream_formatter {};

#endif  // PLSSVM_DETAIL_MATRIX_HPP_<|MERGE_RESOLUTION|>--- conflicted
+++ resolved
@@ -360,14 +360,8 @@
 }
 
 template <typename T, layout_type layout_>
-<<<<<<< HEAD
 matrix<T, layout_>::matrix(const std::vector<std::vector<value_type>> &data, const size_type row_padding, const size_type col_padding) :
     row_padding_{ row_padding }, col_padding_{ col_padding } {
-    PLSSVM_ASSERT(!data.empty(), "The data to create the matrix from may not be empty!");
-    PLSSVM_ASSERT(std::all_of(data.cbegin(), data.cend(), [&data](const std::vector<value_type> &row) { return row.size() == data.front().size(); }), "Each row must contain the same amount of columns!");
-    PLSSVM_ASSERT(!data.front().empty(), "The data to create the matrix must at least have one column!");
-=======
-matrix<T, layout_>::matrix(const std::vector<std::vector<value_type>> &data) {
     if (data.empty()) {
         throw matrix_exception{ "The data to create the matrix from may not be empty!" };
     }
@@ -377,7 +371,6 @@
     if (data.front().empty()) {
         throw matrix_exception{ "The data to create the matrix must at least have one column!" };
     }
->>>>>>> 17ef5476
 
     num_rows_ = data.size();
     num_cols_ = data.front().size();
