--- conflicted
+++ resolved
@@ -35,14 +35,10 @@
     const unsigned long long j = blockIdx.y * blockDim.y + threadIdx.y;
     const unsigned long long j_cached_idx = blockIdx.y * blockDim.y + threadIdx.x;
 
-<<<<<<< HEAD
     __shared__ real_type data_cache_i[FEATURE_BLOCK_SIZE][THREAD_BLOCK_SIZE];
     __shared__ real_type data_cache_j[FEATURE_BLOCK_SIZE][THREAD_BLOCK_SIZE];
 
     if (blockIdx.x >= blockIdx.y) {
-=======
-    if (i < num_rows && j < num_rows && i >= j) {
->>>>>>> 33d838c0
         real_type temp{ 0.0 };
         for (unsigned long long dim = 0; dim < num_features; dim += FEATURE_BLOCK_SIZE) {
             // zero out shared memory
@@ -69,23 +65,18 @@
             __syncthreads();
         }
 
-<<<<<<< HEAD
         if (i < num_rows && j < num_rows && i >= j) {
             temp = temp + QA_cost - q[i] - q[j];
             if (i == j) {
                 temp += cost;
             }
 
-            ret[j * num_rows + i - j * (j + 1) / 2] = temp;
-        }
-=======
 #if defined(PLSSVM_USE_GEMM)
         ret[j * num_rows + i] = temp;
         ret[i * num_rows + j] = temp;
 #else
         ret[j * num_rows + i - j * (j + 1) / 2] = temp;
 #endif
->>>>>>> 33d838c0
     }
 }
 
@@ -110,11 +101,7 @@
     __shared__ real_type data_cache_i[FEATURE_BLOCK_SIZE][THREAD_BLOCK_SIZE];
     __shared__ real_type data_cache_j[FEATURE_BLOCK_SIZE][THREAD_BLOCK_SIZE];
 
-<<<<<<< HEAD
     if (blockIdx.x >= blockIdx.y) {
-=======
-    if (i < num_rows && j < num_rows && i >= j) {
->>>>>>> 33d838c0
         real_type temp{ 0.0 };
         for (unsigned long long dim = 0; dim < num_features; dim += FEATURE_BLOCK_SIZE) {
             // zero out shared memory
@@ -141,23 +128,18 @@
             __syncthreads();
         }
 
-<<<<<<< HEAD
         if (i < num_rows && j < num_rows && i >= j) {
             temp = pow(gamma * temp + coef0, (double) degree) + QA_cost - q[i] - q[j];
             if (i == j) {
                 temp += cost;
             }
 
-            ret[j * num_rows + i - j * (j + 1) / 2] = temp;
-        }
-=======
 #if defined(PLSSVM_USE_GEMM)
         ret[j * num_rows + i] = temp;
         ret[i * num_rows + j] = temp;
 #else
         ret[j * num_rows + i - j * (j + 1) / 2] = temp;
 #endif
->>>>>>> 33d838c0
     }
 }
 
@@ -177,14 +159,10 @@
     const unsigned long long j = blockIdx.y * blockDim.y + threadIdx.y;
     const unsigned long long j_cached_idx = blockIdx.y * blockDim.y + threadIdx.x;
 
-<<<<<<< HEAD
     __shared__ real_type data_cache_i[FEATURE_BLOCK_SIZE][THREAD_BLOCK_SIZE];
     __shared__ real_type data_cache_j[FEATURE_BLOCK_SIZE][THREAD_BLOCK_SIZE];
 
     if (blockIdx.x >= blockIdx.y) {
-=======
-    if (i < num_rows && j < num_rows && i >= j) {
->>>>>>> 33d838c0
         real_type temp{ 0.0 };
         for (unsigned long long dim = 0; dim < num_features; dim += FEATURE_BLOCK_SIZE) {
             // zero out shared memory
@@ -212,23 +190,18 @@
             __syncthreads();
         }
 
-<<<<<<< HEAD
         if (i < num_rows && j < num_rows && i >= j) {
             temp = exp(-gamma * temp) + QA_cost - q[i] - q[j];
             if (i == j) {
                 temp += cost;
             }
 
-            ret[j * num_rows + i - j * (j + 1) / 2] = temp;
-        }
-=======
 #if defined(PLSSVM_USE_GEMM)
         ret[j * num_rows + i] = temp;
         ret[i * num_rows + j] = temp;
 #else
         ret[j * num_rows + i - j * (j + 1) / 2] = temp;
 #endif
->>>>>>> 33d838c0
     }
 }
 
