--- conflicted
+++ resolved
@@ -37,7 +37,6 @@
     const unsigned long long j = blockIdx.y * blockDim.y + threadIdx.y;  // # rows
     const unsigned long long j_cached_idx = blockIdx.y * blockDim.y + threadIdx.x;
 
-<<<<<<< HEAD
     __shared__ real_type A_cache[FEATURE_BLOCK_SIZE][THREAD_BLOCK_SIZE];
     __shared__ real_type B_cache[FEATURE_BLOCK_SIZE][THREAD_BLOCK_SIZE];
 
@@ -48,12 +47,27 @@
         if (threadIdx.y < FEATURE_BLOCK_SIZE) {
             A_cache[threadIdx.y][threadIdx.x] = real_type{ 0.0 };
             B_cache[threadIdx.y][threadIdx.x] = real_type{ 0.0 };
-=======
+        }
+
+        // load data into shared memory
+        if (threadIdx.y < FEATURE_BLOCK_SIZE && dim + threadIdx.y < k) {
+            if (j_cached_idx < k) {
+                A_cache[threadIdx.y][threadIdx.x] = A[(dim + threadIdx.y) * k + j_cached_idx - (dim + threadIdx.y) * (dim + threadIdx.y + 1) / 2];
+            }
+            if (i < n) {
+                B_cache[threadIdx.y][threadIdx.x] = B[(dim + threadIdx.y) * n + i];
+            }
+        }
+        __syncthreads();
+
+        // calculation
+        for (unsigned long long block_dim = 0; block_dim < FEATURE_BLOCK_SIZE; ++block_dim) {
+            temp += A_cache[block_dim][threadIdx.y] * B_cache[block_dim][threadIdx.x];
+        }
+        __syncthreads();
+    }
+
     if (i < n && j < m) {
-        real_type temp{ 0.0 };
-        for (unsigned long long dim = 0; dim < k; ++dim) {
-            temp += A[dim * k + j] * B[dim * n + i];
-        }
         C[j * n + i] = alpha * temp + beta * C[j * n + i];
     }
 }
@@ -71,17 +85,20 @@
  */
 __global__ void device_kernel_symm(const unsigned long long m, const unsigned long long n, const unsigned long long k, const real_type alpha, const real_type *A, const real_type *B, const real_type beta, real_type *C) {
     // compute: C = alpha * A * B + beta * C with A in m x k, B in n x k, and C in n x m, alpha, beta as scalar
-    const unsigned long long i = blockIdx.x * blockDim.x + threadIdx.x;
-    const unsigned long long j = blockIdx.y * blockDim.y + threadIdx.y;
+    const unsigned long long i = blockIdx.x * blockDim.x + threadIdx.x;  // # rhs
+    const unsigned long long j = blockIdx.y * blockDim.y + threadIdx.y;  // # rows
+    const unsigned long long j_cached_idx = blockIdx.y * blockDim.y + threadIdx.x;
 
-    if (i < n && j < m) {
-        real_type temp{ 0.0 };
-        unsigned long long offset = 0;
-        // left of the diagonal -> use contiguous values
-        for (unsigned long long dim = 0; dim < j; ++dim) {
-            offset += dim;
-            temp += A[dim * k + j - offset] * B[dim * n + i];
->>>>>>> 33d838c0
+    __shared__ real_type A_cache[FEATURE_BLOCK_SIZE][THREAD_BLOCK_SIZE];
+    __shared__ real_type B_cache[FEATURE_BLOCK_SIZE][THREAD_BLOCK_SIZE];
+
+    real_type temp{ 0.0 };
+
+    for (unsigned long long dim = 0; dim < k; dim += FEATURE_BLOCK_SIZE) {
+        // zero out shared memory
+        if (threadIdx.y < FEATURE_BLOCK_SIZE) {
+            A_cache[threadIdx.y][threadIdx.x] = real_type{ 0.0 };
+            B_cache[threadIdx.y][threadIdx.x] = real_type{ 0.0 };
         }
 
         // load data into shared memory
