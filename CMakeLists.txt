## Authors: Alexander Van Craen, Marcel Breyer
## Copyright (C): 2018-today The PLSSVM project - All Rights Reserved
## License: This file is part of the PLSSVM project which is released under the MIT license.
##          See the LICENSE.md file in the project root for full license information.
########################################################################################################################

cmake_minimum_required(VERSION 3.23)

project("PLSSVM - Parallel Least Squares Support Vector Machine"
        VERSION 3.0.0
        LANGUAGES CXX
        DESCRIPTION "A Least Squares Support Vector Machine implementation using different backends.")

## include some generally used utility scripts
include(${CMAKE_CURRENT_SOURCE_DIR}/cmake/add_coverage_build_type.cmake)
include(${CMAKE_CURRENT_SOURCE_DIR}/cmake/utility_macros.cmake)

## add custom module files
list(APPEND CMAKE_MODULE_PATH "${PROJECT_SOURCE_DIR}/cmake/modules")

## set default CMake build type
set(PLSSVM_DEFAULT_BUILD_TYPE "RelWithDebInfo")
set(PLSSVM_ALLOWED_BUILD_TYPES "Debug;Release;MinSizeRel;RelWithDebInfo;Coverage")
get_property(PLSSVM_IS_MULTI_CONFIG_GENERATOR GLOBAL PROPERTY GENERATOR_IS_MULTI_CONFIG)
if (PLSSVM_IS_MULTI_CONFIG_GENERATOR)
    message(STATUS "Using a multi-configuration generator.")
    if (NOT CMAKE_CONFIGURATION_TYPES)
        message(STATUS "Setting the configuration types to '${PLSSVM_DEFAULT_BUILD_TYPE}' as none was specified.")
        set(CMAKE_CONFIGURATION_TYPES "${PLSSVM_DEFAULT_BUILD_TYPE}" CACHE STRING "Multi-configuration build types." FORCE)
        # Set the possible values of CMAKE_CONFIGURATION_TYPES for cmake-gui
        set_property(CACHE CMAKE_CONFIGURATION_TYPES PROPERTY STRINGS ${PLSSVM_ALLOWED_BUILD_TYPES})
    else ()
        foreach (type IN LISTS CMAKE_CONFIGURATION_TYPES)
            if (NOT ${type} IN_LIST PLSSVM_ALLOWED_BUILD_TYPES)
                message(FATAL_ERROR "Unrecognized build type '${type}' in multi-configuration '${CMAKE_CONFIGURATION_TYPES}'! Allowed build types are: ${PLSSVM_ALLOWED_BUILD_TYPES}")
            endif ()
        endforeach ()
        message(STATUS "The multi-configuration build types are '${CMAKE_CONFIGURATION_TYPES}'.")
    endif ()
else ()
    message(STATUS "Using a single-configuration generator.")
    if (NOT CMAKE_BUILD_TYPE)
        message(STATUS "Setting the build type to '${PLSSVM_DEFAULT_BUILD_TYPE}' as none was specified.")
        set(CMAKE_BUILD_TYPE "${PLSSVM_DEFAULT_BUILD_TYPE}" CACHE STRING "Single-configuration build types." FORCE)
        # Set the possible values of CMAKE_BUILD_TYPE for cmake-gui
        set_property(CACHE CMAKE_BUILD_TYPE PROPERTY STRINGS ${PLSSVM_ALLOWED_BUILD_TYPES})
    else ()
        if ("${CMAKE_BUILD_TYPE}" IN_LIST PLSSVM_ALLOWED_BUILD_TYPES)
            message(STATUS "The single-configuration build type is '${CMAKE_BUILD_TYPE}'.")
        else ()
            message(FATAL_ERROR "Unrecognized build type '${CMAKE_BUILD_TYPE}'! Allowed build types are: ${PLSSVM_ALLOWED_BUILD_TYPES}")
        endif ()
    endif ()
endif ()
string(TOUPPER "${CMAKE_BUILD_TYPE}" uppercase_CMAKE_BUILD_TYPE)

## add option to enable or disable fast-math in all backends (mainly used for tests)
if (uppercase_CMAKE_BUILD_TYPE MATCHES RELEASE OR uppercase_CMAKE_BUILD_TYPE MATCHES RELWITHDEBINFO)
    option(PLSSVM_ENABLE_FAST_MATH "Enables fast-math options for different targets. Default ON iff CMAKE_BUILD_TYPE=Release|RelWithDebInfo, else OFF." ON)
else ()
    option(PLSSVM_ENABLE_FAST_MATH "Enables fast-math options for different targets. Default ON iff CMAKE_BUILD_TYPE=Release|RelWithDebInfo, else OFF." OFF)
endif ()

## enable shared linkage for Windows
if (WIN32)
    set(CMAKE_WINDOWS_EXPORT_ALL_SYMBOLS TRUE)
    set(BUILD_SHARED_LIBS TRUE)
endif ()

########################################################################################################################
##                                      create and set necessary base properties                                      ##
########################################################################################################################
## set base sources
set(PLSSVM_BASE_SOURCES
    ${CMAKE_CURRENT_SOURCE_DIR}/src/plssvm/backends/SYCL/kernel_invocation_types.cpp
    ${CMAKE_CURRENT_SOURCE_DIR}/src/plssvm/backends/SYCL/implementation_types.cpp
    ${CMAKE_CURRENT_SOURCE_DIR}/src/plssvm/detail/cmd/parser_predict.cpp
    ${CMAKE_CURRENT_SOURCE_DIR}/src/plssvm/detail/cmd/parser_scale.cpp
    ${CMAKE_CURRENT_SOURCE_DIR}/src/plssvm/detail/cmd/parser_train.cpp
    ${CMAKE_CURRENT_SOURCE_DIR}/src/plssvm/detail/io/file_reader.cpp
    ${CMAKE_CURRENT_SOURCE_DIR}/src/plssvm/detail/data_distribution.cpp
    ${CMAKE_CURRENT_SOURCE_DIR}/src/plssvm/detail/memory_size.cpp
    ${CMAKE_CURRENT_SOURCE_DIR}/src/plssvm/detail/performance_tracker.cpp
    ${CMAKE_CURRENT_SOURCE_DIR}/src/plssvm/detail/sha256.cpp
    ${CMAKE_CURRENT_SOURCE_DIR}/src/plssvm/detail/string_utility.cpp
    ${CMAKE_CURRENT_SOURCE_DIR}/src/plssvm/detail/utility.cpp
    ${CMAKE_CURRENT_SOURCE_DIR}/src/plssvm/exceptions/exceptions.cpp
    ${CMAKE_CURRENT_SOURCE_DIR}/src/plssvm/version/version.cpp
    ${CMAKE_CURRENT_SOURCE_DIR}/src/plssvm/version/git_metadata/git_metadata.cpp
    ${CMAKE_CURRENT_SOURCE_DIR}/src/plssvm/backend_types.cpp
    ${CMAKE_CURRENT_SOURCE_DIR}/src/plssvm/classification_report.cpp
    ${CMAKE_CURRENT_SOURCE_DIR}/src/plssvm/classification_types.cpp
    ${CMAKE_CURRENT_SOURCE_DIR}/src/plssvm/csvm.cpp
    ${CMAKE_CURRENT_SOURCE_DIR}/src/plssvm/file_format_types.cpp
    ${CMAKE_CURRENT_SOURCE_DIR}/src/plssvm/kernel_function_types.cpp
    ${CMAKE_CURRENT_SOURCE_DIR}/src/plssvm/matrix.cpp
    ${CMAKE_CURRENT_SOURCE_DIR}/src/plssvm/parameter.cpp
    ${CMAKE_CURRENT_SOURCE_DIR}/src/plssvm/shape.cpp
    ${CMAKE_CURRENT_SOURCE_DIR}/src/plssvm/solver_types.cpp
    ${CMAKE_CURRENT_SOURCE_DIR}/src/plssvm/target_platforms.cpp
    ${CMAKE_CURRENT_SOURCE_DIR}/src/plssvm/verbosity_levels.cpp
)

## create base library: linked against all backend libraries
set(PLSSVM_BASE_LIBRARY_NAME plssvm-base)
add_library(${PLSSVM_BASE_LIBRARY_NAME} SHARED ${PLSSVM_BASE_SOURCES})
## create all library: one target against all backends are linked
set(PLSSVM_ALL_LIBRARY_NAME plssvm-all)
add_library(${PLSSVM_ALL_LIBRARY_NAME} INTERFACE)

## create list of targets to install
set(PLSSVM_TARGETS_TO_INSTALL ${PLSSVM_ALL_LIBRARY_NAME} ${PLSSVM_BASE_LIBRARY_NAME})

## set include directory
target_include_directories(${PLSSVM_BASE_LIBRARY_NAME} PUBLIC
                           $<BUILD_INTERFACE:${CMAKE_CURRENT_SOURCE_DIR}/include>
                           $<INSTALL_INTERFACE:include>
)

## set library cxx standard
if (DEFINED ENV{CLION_IDE} OR CMAKE_CXX_COMPILER_ID STREQUAL "MSVC")
    # somehow necessary for CLion to detect the C++ standard as 17
    # also necessary for MSVC
    set(CMAKE_CXX_STANDARD 17)
endif ()
target_compile_features(${PLSSVM_BASE_LIBRARY_NAME} PUBLIC cxx_std_17)
## additional base library compile options
target_compile_options(${PLSSVM_BASE_LIBRARY_NAME} PUBLIC
                       $<$<COMPILE_LANGUAGE:CXX>:$<$<CXX_COMPILER_ID:GNU,Clang>:-Wall -Wextra -Wdouble-promotion -fno-common -Wshadow -Wcast-qual
                       -Wnull-dereference -Wctor-dtor-privacy -Wnon-virtual-dtor -Wextra-semi -Wunreachable-code -Wuninitialized -Wno-ctor-dtor-privacy
                       -fPIC>
                       $<$<COMPILE_LANG_AND_ID:CXX,GNU>:-Wsuggest-override -Wstrict-null-sentinel -Wlogical-op -Wduplicated-branches -Wimplicit-fallthrough=5>
                       $<$<COMPILE_LANG_AND_ID:CXX,Clang>:-Wdocumentation -Wmost>
                       $<$<COMPILE_LANG_AND_ID:CXX,MSVC>:/W4 /bigobj /wd4459 /Zc:lambda>>
)

## nvcc doesn't recognize -Werror=??? option, so only set it when using a CXX compiler
target_compile_options(${PLSSVM_BASE_LIBRARY_NAME} PUBLIC
                       $<$<COMPILE_LANG_AND_ID:CXX,GNU,Clang>:-Werror=switch -fstrict-enums>
                       $<$<COMPILE_LANG_AND_ID:CXX,MSVC>:/we4062 /wd4005 /wd4702 /wd4849 /wd4127>
                       # /wd4849: ignore "OpenMP 'reduction' clause ignored in 'simd' directive" -> no SIMD clause currently effective in MSVC
                       # /wd4127: ignore "conditional expression is constant" from {fmt} ranges.h header
)
## enable fast-math if requested
if (PLSSVM_ENABLE_FAST_MATH)
    message(STATUS "Enabling fast-math flags.")
    target_compile_options(${PLSSVM_BASE_LIBRARY_NAME} PUBLIC
                           $<$<COMPILE_LANG_AND_ID:CXX,GNU,Clang>:-ffast-math>
                           $<$<COMPILE_LANG_AND_ID:CXX,MSVC>:/fp:fast>
    )
    target_compile_definitions(${PLSSVM_BASE_LIBRARY_NAME} PUBLIC PLSSVM_USE_FAST_MATH)
endif ()
## set march native flag based on target architecture
if (${CMAKE_SYSTEM_PROCESSOR} MATCHES "ppc64le")
    message(STATUS "Compiling for ppc64le: setting -mcpu=native")
    target_compile_options(${PLSSVM_BASE_LIBRARY_NAME} PUBLIC $<$<AND:$<OR:$<CONFIG:RELEASE>,$<CONFIG:RELWITHDEBINFO>>,$<COMPILE_LANG_AND_ID:CXX,GNU,Clang>>:-mcpu=native>)
elseif (${CMAKE_SYSTEM_PROCESSOR} MATCHES "x86_64")
    message(STATUS "Compiling for x86_64: setting -march=native")
    target_compile_options(${PLSSVM_BASE_LIBRARY_NAME} PUBLIC $<$<AND:$<OR:$<CONFIG:RELEASE>,$<CONFIG:RELWITHDEBINFO>>,$<COMPILE_LANG_AND_ID:CXX,GNU,Clang>>:-march=native>)
endif ()

target_compile_definitions(${PLSSVM_BASE_LIBRARY_NAME} PUBLIC
                           $<$<COMPILE_LANG_AND_ID:CXX,MSVC>:NOMINMAX>
)
target_compile_definitions(${PLSSVM_BASE_LIBRARY_NAME} PRIVATE
                           $<$<COMPILE_LANG_AND_ID:CXX,MSVC>:PLSSVM_COMPILE_BASE_LIBRARY>
)

option(PLSSVM_ENABLE_STL_DEBUG_MODE "Enables the debug modes for the STL implementations. Note: changes the ABI!" OFF)
# GCC standard library (libstdc++): _GLIBCXX_DEBUG
# LLVM standard library (libc++): LIBCXX_ENABLE_DEBUG_MODE
# MSVC standard library: _ITERATOR_DEBUG_LEVEL
set(PLSSVM_STL_DEBUG_MODE_FLAGS "-D_GLIBCXX_DEBUG -DLIBCXX_ENABLE_DEBUG_MODE -D_ITERATOR_DEBUG_LEVEL")
if (PLSSVM_ENABLE_STL_DEBUG_MODE)
    message(STATUS "Enable standard library debug modes.")
    target_compile_definitions(${PLSSVM_BASE_LIBRARY_NAME} PUBLIC ${PLSSVM_STL_DEBUG_MODE_FLAGS})
endif ()

########################################################################################################################
##                                    check for optional and necessary dependencies                                   ##
########################################################################################################################
# check for OpenMP (not for the backend!)
find_package(OpenMP 4.0 QUIET)
if (OpenMP_FOUND)
    message(STATUS "Found OpenMP ${OpenMP_CXX_VERSION} to speed-up library utilities (like file parsing).")
    set(PLSSVM_FOUND_OPENMP_FOR_UTILITY "${OpenMP_CXX_VERSION}")
<<<<<<< HEAD
    # target_link_libraries(${PLSSVM_BASE_LIBRARY_NAME} PUBLIC OpenMP::OpenMP_CXX -fopenmp)
    # target_compile_options(${PLSSVM_BASE_LIBRARY_NAME} PUBLIC $<$<COMPILE_LANGUAGE:CXX>:-fopenmp>)
    # target_compile_options(${PLSSVM_BASE_LIBRARY_NAME} PUBLIC $<$<CXX_COMPILER_ID:MSVC>:-openmp:llvm -openmp:experimental>)
    target_link_libraries(${PLSSVM_BASE_LIBRARY_NAME} PUBLIC $<$<NOT:$<CXX_COMPILER_ID:MSVC>>:OpenMP::OpenMP_CXX>)
    # special command line options for MSVC:
    # -openmp:llvm -> enables unsigned loop indexes in OpenMP parallel for loops
    # -openmp:experimental -> enables OpenMP's SIMD instructions
=======
    target_link_libraries(${PLSSVM_BASE_LIBRARY_NAME} PUBLIC $<$<NOT:$<CXX_COMPILER_ID:MSVC>>:OpenMP::OpenMP_CXX>)
>>>>>>> 682c5156
    target_compile_options(${PLSSVM_BASE_LIBRARY_NAME} PUBLIC $<$<CXX_COMPILER_ID:MSVC>:-openmp:llvm -openmp:experimental>)

else ()
    # disable warning for unknown OpenMP pragmas if no OpenMP could be found
    target_compile_options(${PLSSVM_BASE_LIBRARY_NAME} PUBLIC
                           $<$<COMPILE_LANG_AND_ID:CXX,GNU,Clang>:-Wno-unknown-pragmas>
                           $<$<COMPILE_LANG_AND_ID:CXX,MSVC>:/wd4068>
    )
endif ()

## setup dependencies
include(FetchContent)
list(APPEND CMAKE_MESSAGE_INDENT "Dependencies:  ")

## try finding cxxopts
find_package(cxxopts 3.2.0 QUIET)
if (cxxopts_FOUND)
    message(STATUS "Found package cxxopts.")
    target_include_directories(${PLSSVM_BASE_LIBRARY_NAME} PUBLIC ${cxxopts_INCLUDE_DIR})
else ()
    message(STATUS "Couldn't find package cxxopts. Building from source ...")
    set(PLSSVM_cxxopts_VERSION v3.2.0)
    # set options for cxxopts
    set(CXXOPTS_BUILD_EXAMPLES OFF CACHE INTERNAL "" FORCE)
    set(CXXOPTS_BUILD_TESTS OFF CACHE INTERNAL "" FORCE)
    set(CXXOPTS_ENABLE_WARNINGS OFF CACHE INTERNAL "" FORCE)
    # fetch command line parser library cxxopts
    FetchContent_Declare(cxxopts
                         GIT_REPOSITORY https://github.com/jarro2783/cxxopts.git
                         GIT_TAG ${PLSSVM_cxxopts_VERSION}
                         QUIET
    )
    FetchContent_MakeAvailable(cxxopts)
    add_dependencies(${PLSSVM_BASE_LIBRARY_NAME} cxxopts)
    target_include_directories(${PLSSVM_BASE_LIBRARY_NAME} PUBLIC
                               $<BUILD_INTERFACE:${cxxopts_SOURCE_DIR}/include>
                               $<INSTALL_INTERFACE:include>
    )
    message(STATUS "Installing cxxopts version ${PLSSVM_cxxopts_VERSION}.")
endif ()

## try finding fast_float
find_package(fast_float QUIET)
if (fast_float_FOUND)
    # TODO: get used fast_float version
    message(STATUS "Found package fast_float.")
    target_include_directories(${PLSSVM_BASE_LIBRARY_NAME} PUBLIC ${fast_float_INCLUDE_DIR})
#    include_directories(${fast_float_INCLUDE_DIR})

else ()
    message(STATUS "Couldn't find package fast_float. Building from source ...")
    set(PLSSVM_fast_float_VERSION v3.10.0) # TODO: 6.0.0: https://github.com/fastfloat/fast_float/issues/215
    target_compile_definitions(${PLSSVM_BASE_LIBRARY_NAME} PRIVATE PLSSVM_fast_float_VERSION="${PLSSVM_fast_float_VERSION}")
    # set options for fast_float
    set(FASTFLOAT_TEST OFF CACHE INTERNAL "" FORCE)
    set(FASTFLOAT_SANITIZE OFF CACHE INTERNAL "" FORCE)
    # fetch float parsing library fast_float
    FetchContent_Declare(fast_float
                         GIT_REPOSITORY https://github.com/fastfloat/fast_float
                         GIT_TAG ${PLSSVM_fast_float_VERSION}
                         QUIET
    )
    FetchContent_GetProperties(fast_float)
    if (NOT fast_float_POPULATED)
        FetchContent_Populate(fast_float)
        add_subdirectory(${fast_float_SOURCE_DIR} build_fastFloat EXCLUDE_FROM_ALL)
    endif ()
    add_dependencies(${PLSSVM_BASE_LIBRARY_NAME} fast_float)
    target_include_directories(${PLSSVM_BASE_LIBRARY_NAME} PUBLIC
                               $<BUILD_INTERFACE:${fast_float_SOURCE_DIR}/include>
                               $<INSTALL_INTERFACE:include>
    )
    list(APPEND PLSSVM_TARGETS_TO_INSTALL "fast_float")
    message(STATUS "Installing fast_float version ${PLSSVM_fast_float_VERSION}.")
endif ()

## try finding igor
find_package(igor QUIET)
if (igor_FOUND)
    # TODO: get used igor version
    message(STATUS "Found package igor.")
    target_include_directories(${PLSSVM_BASE_LIBRARY_NAME} PUBLIC ${igor_INCLUDE_DIR})
else ()
    message(STATUS "Couldn't find package igor. Building from source ...")
    set(PLSSVM_igor_VERSION a5224c60d266974d3f407191583fe266cbe1c93d)
    target_compile_definitions(${PLSSVM_BASE_LIBRARY_NAME} PRIVATE PLSSVM_igor_VERSION="${PLSSVM_igor_VERSION}")
    # set options for igor
    set(IGOR_BUILD_TESTS OFF CACHE INTERNAL "" FORCE)
    # fetch named argument library igor
    FetchContent_Declare(igor
                         GIT_REPOSITORY https://github.com/bluescarni/igor
                         GIT_TAG ${PLSSVM_igor_VERSION}
                         QUIET
    )
    FetchContent_GetProperties(igor)
    if (NOT igor_POPULATED)
        FetchContent_Populate(igor)
        add_subdirectory(${igor_SOURCE_DIR} build_igor EXCLUDE_FROM_ALL)
    endif ()
    add_dependencies(${PLSSVM_BASE_LIBRARY_NAME} igor)
    target_include_directories(${PLSSVM_BASE_LIBRARY_NAME} PUBLIC
                               $<BUILD_INTERFACE:${igor_SOURCE_DIR}/include>
                               $<INSTALL_INTERFACE:include>
    )
    list(APPEND PLSSVM_TARGETS_TO_INSTALL "igor")
    message(STATUS "Installing igor version ${PLSSVM_igor_VERSION}.")
endif ()

## try finding fmt
find_package(fmt 10.2.1 QUIET)
if (fmt_FOUND)
    message(STATUS "Found package fmt.")
else ()
    message(STATUS "Couldn't find package fmt. Building from source ...")
    set(PLSSVM_fmt_VERSION 10.2.1)
    # set options for fmt
    if (PLSSVM_ENABLE_STL_DEBUG_MODE)
        set(CMAKE_CXX_FLAGS_OLD "${CMAKE_CXX_FLAGS}")
        set(CMAKE_CXX_FLAGS "${CMAKE_CXX_FLAGS} ${PLSSVM_STL_DEBUG_MODE_FLAGS}")
    endif ()
    set(FMT_PEDANTIC OFF CACHE INTERNAL "" FORCE)
    set(FMT_WERROR OFF CACHE INTERNAL "" FORCE)
    set(FMT_DOC OFF CACHE INTERNAL "" FORCE)
    set(FMT_INSTALL ON CACHE INTERNAL "" FORCE) # let {fmt} handle the install target
    set(FMT_TEST OFF CACHE INTERNAL "" FORCE)
    set(FMT_FUZZ OFF CACHE INTERNAL "" FORCE)
    set(FMT_CUDA_TEST OFF CACHE INTERNAL "" FORCE)
    set(FMT_MODULE OFF CACHE INTERNAL "" FORCE)
    set(FMT_SYSTEM_HEADERS ON CACHE INTERNAL "" FORCE)
    # fetch string formatting library fmt
    FetchContent_Declare(fmt
                         GIT_REPOSITORY https://github.com/fmtlib/fmt.git
                         GIT_TAG ${PLSSVM_fmt_VERSION}
                         QUIET
    )
    FetchContent_MakeAvailable(fmt)
    set_property(TARGET fmt PROPERTY POSITION_INDEPENDENT_CODE ON)
    target_compile_definitions(fmt PRIVATE FMT_USE_FULL_CACHE_DRAGONBOX)
    add_dependencies(${PLSSVM_BASE_LIBRARY_NAME} fmt)
    target_include_directories(${PLSSVM_BASE_LIBRARY_NAME} PUBLIC
                               $<BUILD_INTERFACE:${fmt_SOURCE_DIR}/include>
                               $<INSTALL_INTERFACE:include>
    )
    # append fmt to installed targets if build from source
    message(STATUS "Installing {fmt} version ${PLSSVM_fmt_VERSION}.")
    if (PLSSVM_ENABLE_STL_DEBUG_MODE)
        set(CMAKE_CXX_FLAGS "${CMAKE_CXX_FLAGS_OLD}")
    endif ()
endif ()
target_link_libraries(${PLSSVM_BASE_LIBRARY_NAME} PUBLIC fmt::fmt)

list(POP_BACK CMAKE_MESSAGE_INDENT)

########################################################################################################################
##                                                 create executables                                                 ##
########################################################################################################################
## create train executable
set(PLSSVM_EXECUTABLE_TRAIN_NAME plssvm-train)
add_executable(${PLSSVM_EXECUTABLE_TRAIN_NAME} ${CMAKE_CURRENT_SOURCE_DIR}/src/main_train.cpp)
## create predict executable
set(PLSSVM_EXECUTABLE_PREDICT_NAME plssvm-predict)
add_executable(${PLSSVM_EXECUTABLE_PREDICT_NAME} ${CMAKE_CURRENT_SOURCE_DIR}/src/main_predict.cpp)
## create scale executable
set(PLSSVM_EXECUTABLE_SCALE_NAME plssvm-scale)
add_executable(${PLSSVM_EXECUTABLE_SCALE_NAME} ${CMAKE_CURRENT_SOURCE_DIR}/src/main_scale.cpp)

## append executables to installed targets
list(APPEND PLSSVM_TARGETS_TO_INSTALL ${PLSSVM_EXECUTABLE_TRAIN_NAME} ${PLSSVM_EXECUTABLE_PREDICT_NAME} ${PLSSVM_EXECUTABLE_SCALE_NAME})

########################################################################################################################
##                                            setup code coverage analysis                                            ##
########################################################################################################################
## coverage analysis only possible with the Coverage CMAKE_BUILD_TYPE
if (uppercase_CMAKE_BUILD_TYPE MATCHES COVERAGE)
    # must be linux
    if (WIN32 OR APPLE)
        message(FATAL_ERROR "Only Linux is supported for the coverage analysis.")
    endif ()
    # must be GCC
    if (NOT CMAKE_CXX_COMPILER_ID MATCHES "GNU")
        message(FATAL_ERROR "Only GCC is supported for the coverage analysis.")
    endif ()
    # tests must be available for a coverage analysis
    message(STATUS "Enabling tests since they are necessary for the coverage analysis.")
    set(PLSSVM_ENABLE_TESTING ON CACHE BOOL "" FORCE)
    # assertions must be available for a coverage analysis
    message(STATUS "Enabling assertions since they are necessary for the coverage analysis.")
    set(PLSSVM_ENABLE_ASSERTS ON CACHE BOOL "" FORCE)

    message(STATUS "Enable code coverage analysis using lcov.")

    # Create the coverage target. Run coverage tests with 'make coverage'
    add_custom_target(coverage
                      COMMAND lcov --zerocounters --directory .
                      COMMAND lcov --capture -d . --initial --output-file test_base.info
                      COMMAND mkdir -p coverage
                      COMMAND ${CMAKE_MAKE_PROGRAM} test || true
                      COMMAND lcov --capture -d . --output-file test_test.info
                      COMMAND lcov --add-tracefile test_base.info --add-tracefile test_test.info -o test_total.info
                      COMMAND lcov --remove test_total.info '/usr/*' '*/build/*' '*/tests/*' '*/_deps/*' -o test_clean.info
                      COMMAND genhtml test_clean.info --output-directory coverage --title "PLSSVM Test Coverage" --show-details --legend
                      BYPRODUCTS ${CMAKE_BINARY_DIR}/test_base.info ${CMAKE_BINARY_DIR}/test_test.info ${CMAKE_BINARY_DIR}/test_total.info ${CMAKE_BINARY_DIR}/test_clean.info ${CMAKE_BINARY_DIR}/coverage
                      WORKING_DIRECTORY ${CMAKE_BINARY_DIR}
    )

    # add executables as coverage target
    add_dependencies(coverage ${PLSSVM_EXECUTABLE_TRAIN_NAME})
    add_dependencies(coverage ${PLSSVM_EXECUTABLE_PREDICT_NAME})
    add_dependencies(coverage ${PLSSVM_EXECUTABLE_SCALE_NAME})

    # add custom target `make clean_coverage` which calls `make clean` and also removes all generate *.gcda and *.gcno files
    add_custom_target(clean_coverage)
    add_custom_command(
            DEPENDS clean
            COMMENT "remove all coverage files"
            COMMAND ${CMAKE_MAKE_PROGRAM} clean
            COMMAND ${CMAKE_COMMAND} -P "${CMAKE_CURRENT_SOURCE_DIR}/cmake/delete_coverage_files.cmake"
            TARGET clean_coverage
    )
endif ()

########################################################################################################################
##                                         parse target platform information                                          ##
########################################################################################################################
## the target platforms and architectures must either be set using the CMake command line option
## PLSSVM_TARGET_PLATFORMS or the environment variable with the same name
if (DEFINED PLSSVM_TARGET_PLATFORMS)
    set(PLSSVM_TARGET_PLATFORMS ${PLSSVM_TARGET_PLATFORMS} CACHE STRING "The target platforms to compile for." FORCE)
elseif (DEFINED ENV{PLSSVM_TARGET_PLATFORMS})
    set(PLSSVM_TARGET_PLATFORMS $ENV{PLSSVM_TARGET_PLATFORMS} CACHE STRING "The target platforms to compile for." FORCE)
else ()
    # check for Python3 and all necessary libraries
    find_package(Python3 COMPONENTS Interpreter Development)
    if (NOT Python3_FOUND)
        message(FATAL_ERROR "Can't find Python3. Please manually specify PLSSVM_TARGET_PLATFORMS (e.g. -DPLSSVM_TARGET_PLATFORMS=\"cpu;nvidia:sm_70,sm_86;amd:gfx906;intel:skl\"!")
    endif ()

    include(${CMAKE_CURRENT_SOURCE_DIR}/cmake/check_python_libs.cmake)
    set(PLSSVM_TARGET_PLATFORMS_PYTHON_SCRIPT_REQUIRED_LIBS cpuinfo GPUtil pyamdgpuinfo pylspci)
    message(STATUS "Checking required Python3 libraries (${PLSSVM_TARGET_PLATFORMS_PYTHON_SCRIPT_REQUIRED_LIBS}) to automatically determine the PLSSVM_TARGET_PLATFORMS.")
    set(PLSSVM_TARGET_PLATFORMS_PYTHON_SCRIPT_REQUIRED_LIBS_ERROR_MESSAGE "or manually define PLSSVM_TARGET_PLATFORMS (e.g. -DPLSSVM_TARGET_PLATFORMS=\"cpu;nvidia:sm_70,sm_86;amd:gfx906;intel:skl\"!")
    check_python_libs(${PLSSVM_TARGET_PLATFORMS_PYTHON_SCRIPT_REQUIRED_LIBS} ${PLSSVM_TARGET_PLATFORMS_PYTHON_SCRIPT_REQUIRED_LIBS_ERROR_MESSAGE})

    # run our `plssvm_target_platforms.py` script to determine the PLSSVM_TARGET_PLATFORMS string
    execute_process(
            COMMAND ${Python3_EXECUTABLE} "${CMAKE_CURRENT_SOURCE_DIR}/utility_scripts/plssvm_target_platforms.py" "--quiet"
            RESULT_VARIABLE PLSSVM_PYTHON_TARGET_PLATFORMS_EXIT_CODE
            OUTPUT_VARIABLE PLSSVM_PYTHON_TARGET_PLATFORMS_OUTPUT
    )

    # an error occurred when running our python script
    if (NOT ${PLSSVM_PYTHON_TARGET_PLATFORMS_EXIT_CODE} EQUAL 0)
        message(FATAL_ERROR
                "Error running '${CMAKE_CURRENT_SOURCE_DIR}/utility_scripts/plssvm_target_platforms.py'."
                "Please manually specify PLSSVM_TARGET_PLATFORMS (e.g. -DPLSSVM_TARGET_PLATFORMS=\"cpu;nvidia:sm_70,sm_86;amd:gfx906;intel:skl\"!"
        )
    endif ()

    # set PLSSVM_TARGET_PLATFORMS
    string(STRIP "${PLSSVM_PYTHON_TARGET_PLATFORMS_OUTPUT}" PLSSVM_TARGET_PLATFORMS)
    message(STATUS "Automatically derived PLSSVM_TARGET_PLATFORMS=\"${PLSSVM_TARGET_PLATFORMS}\".")
endif ()





########################################################################################################################
##                                            check for and enable backends                                           ##
########################################################################################################################
## check for OpenMP backend
set(PLSSVM_ENABLE_OPENMP_BACKEND AUTO CACHE STRING "Enable OpenMP Backend")
set_property(CACHE PLSSVM_ENABLE_OPENMP_BACKEND PROPERTY STRINGS AUTO ON OFF)
if (PLSSVM_ENABLE_OPENMP_BACKEND MATCHES "AUTO" OR PLSSVM_ENABLE_OPENMP_BACKEND)
    add_subdirectory(src/plssvm/backends/OpenMP)
endif ()

## check for CUDA backend
set(PLSSVM_ENABLE_CUDA_BACKEND AUTO CACHE STRING "Enable CUDA Backend")
set_property(CACHE PLSSVM_ENABLE_CUDA_BACKEND PROPERTY STRINGS AUTO ON OFF)
if (PLSSVM_ENABLE_CUDA_BACKEND MATCHES "AUTO" OR PLSSVM_ENABLE_CUDA_BACKEND)
    add_subdirectory(src/plssvm/backends/CUDA)
endif ()

## check for HIP backend
set(PLSSVM_ENABLE_HIP_BACKEND AUTO CACHE STRING "Enable HIP Backend")
set_property(CACHE PLSSVM_ENABLE_HIP_BACKEND PROPERTY STRINGS AUTO ON OFF)
if (PLSSVM_ENABLE_HIP_BACKEND MATCHES "AUTO" OR PLSSVM_ENABLE_HIP_BACKEND)
    add_subdirectory(src/plssvm/backends/HIP)
endif ()

## check for OpenCL backend
set(PLSSVM_ENABLE_OPENCL_BACKEND AUTO CACHE STRING "Enable OpenCL Backend")
set_property(CACHE PLSSVM_ENABLE_OPENCL_BACKEND PROPERTY STRINGS AUTO ON OFF)
if (PLSSVM_ENABLE_OPENCL_BACKEND MATCHES "AUTO" OR PLSSVM_ENABLE_OPENCL_BACKEND)
    add_subdirectory(src/plssvm/backends/OpenCL)
endif ()

## check for SYCL backend
set(PLSSVM_ENABLE_SYCL_BACKEND AUTO CACHE STRING "Enable SYCL Backend")
set_property(CACHE PLSSVM_ENABLE_SYCL_BACKEND PROPERTY STRINGS AUTO ON OFF)
if (PLSSVM_ENABLE_SYCL_BACKEND MATCHES "AUTO" OR PLSSVM_ENABLE_SYCL_BACKEND)
    add_subdirectory(src/plssvm/backends/SYCL)
endif ()

## check if ANY backend is available/has been enabled
get_target_property(PLSSVM_LINKED_BACKENDS ${PLSSVM_ALL_LIBRARY_NAME} INTERFACE_LINK_LIBRARIES)
if (NOT PLSSVM_LINKED_BACKENDS)
    message(FATAL_ERROR "At least one backend must be available!")
endif ()

## link backends against executables
target_link_libraries(${PLSSVM_EXECUTABLE_TRAIN_NAME} ${PLSSVM_ALL_LIBRARY_NAME})
target_link_libraries(${PLSSVM_EXECUTABLE_PREDICT_NAME} ${PLSSVM_ALL_LIBRARY_NAME})
target_link_libraries(${PLSSVM_EXECUTABLE_SCALE_NAME} ${PLSSVM_ALL_LIBRARY_NAME})

########################################################################################################################
##                                         add additional compile definitions                                         ##
########################################################################################################################
## the CMake build type for performance tracking
target_compile_definitions(${PLSSVM_BASE_LIBRARY_NAME} PUBLIC PLSSVM_BUILD_TYPE="${CMAKE_BUILD_TYPE}")
## add assert option
option(PLSSVM_ENABLE_ASSERTS "Enables PLSSVM asserts even if NDEBUG is set." OFF)
if (PLSSVM_ENABLE_ASSERTS)
    message(STATUS "Enable additional debugging assertions.")
    target_compile_definitions(${PLSSVM_BASE_LIBRARY_NAME} PUBLIC PLSSVM_ENABLE_ASSERTS)

    # disable vectorization warning in clang in Release mode
    # -> loops can't be vectorized due to the PLSSVM_ASSERTs in the matrix::operator() member function
    # target_compile_options(${PLSSVM_BASE_LIBRARY_NAME} PUBLIC
    #         $<$<AND:$<OR:$<CONFIG:RELEASE>,$<CONFIG:RELWITHDEBINFO>>,$<COMPILE_LANG_AND_ID:CXX,Clang>>:-Wno-pass-failed>
    # )
endif ()

## use float as real_type if requested
option(PLSSVM_USE_FLOAT_AS_REAL_TYPE "Use float as real_type instead of double." OFF)
if (PLSSVM_USE_FLOAT_AS_REAL_TYPE)
    message(STATUS "Using float as real_type.")
    target_compile_definitions(${PLSSVM_BASE_LIBRARY_NAME} PUBLIC PLSSVM_FLOAT_AS_REAL_TYPE)
else ()
    message(STATUS "Using double as real_type (default).")
endif ()

## set specific thread block sizes if requested
if (DEFINED ENV{PLSSVM_THREAD_BLOCK_SIZE})
    set(PLSSVM_THREAD_BLOCK_SIZE $ENV{PLSSVM_THREAD_BLOCK_SIZE} CACHE STRING "The used thread block size." FORCE)
endif ()
if (DEFINED PLSSVM_THREAD_BLOCK_SIZE)
    if (PLSSVM_THREAD_BLOCK_SIZE MATCHES "^[0-9]+$" AND PLSSVM_THREAD_BLOCK_SIZE GREATER 0)
        message(STATUS "Set THREAD_BLOCK_SIZE to ${PLSSVM_THREAD_BLOCK_SIZE}.")
        # add target definition
        target_compile_definitions(${PLSSVM_BASE_LIBRARY_NAME} PUBLIC PLSSVM_THREAD_BLOCK_SIZE=${PLSSVM_THREAD_BLOCK_SIZE})
    else ()
        message(SEND_ERROR "PLSSVM_THREAD_BLOCK_SIZE must be an integer greater than 0 but is \"${PLSSVM_THREAD_BLOCK_SIZE}\"!")
    endif ()
endif ()

## set specific internal block sizes of requested
if (DEFINED ENV{PLSSVM_INTERNAL_BLOCK_SIZE})
    set(PLSSVM_INTERNAL_BLOCK_SIZE $ENV{PLSSVM_INTERNAL_BLOCK_SIZE} CACHE STRING "The used internal block size." FORCE)
endif ()
if (DEFINED PLSSVM_INTERNAL_BLOCK_SIZE)
    if (PLSSVM_INTERNAL_BLOCK_SIZE MATCHES "^[0-9]+$" AND PLSSVM_INTERNAL_BLOCK_SIZE GREATER 0)
        message(STATUS "Set INTERNAL_BLOCK_SIZE to ${PLSSVM_INTERNAL_BLOCK_SIZE}.")
        # add target definition
        target_compile_definitions(${PLSSVM_BASE_LIBRARY_NAME} PUBLIC PLSSVM_INTERNAL_BLOCK_SIZE=${PLSSVM_INTERNAL_BLOCK_SIZE})
    else ()
        message(SEND_ERROR "PLSSVM_INTERNAL_BLOCK_SIZE must be an integer greater than 0 but is \"${PLSSVM_INTERNAL_BLOCK_SIZE}\"!")
    endif ()
endif ()

## enable or disable the performance tracker
option(PLSSVM_ENABLE_PERFORMANCE_TRACKING "Enable performance tracking to YAML files for the PLSSVM executables plssvm-train, plssvm-predict, and plssvm-scale." OFF)
if (PLSSVM_ENABLE_PERFORMANCE_TRACKING)
    message(STATUS "Enabled performance tracking to YAML files for the PLSSVM executables plssvm-train, plssvm-predict, and plssvm-scale.")
    # add target definitions
    target_compile_definitions(${PLSSVM_BASE_LIBRARY_NAME} PUBLIC PLSSVM_PERFORMANCE_TRACKER_ENABLED)
endif ()

## enforce maximum device memory allocation sizes for the automatic solver type
option(PLSSVM_ENFORCE_MAX_MEM_ALLOC_SIZE "Enforce the maximum device memory allocation sizes for the automatic plssvm::solver_type." ON)
if (PLSSVM_ENFORCE_MAX_MEM_ALLOC_SIZE)
    message(STATUS "Enforce the maximum device memory allocation sizes for the automatic plssvm::solver_type.")
    # add target definition
    target_compile_definitions(${PLSSVM_BASE_LIBRARY_NAME} PUBLIC PLSSVM_ENFORCE_MAX_MEM_ALLOC_SIZE)
endif ()

########################################################################################################################
##                                          check for Link Time Optimization                                          ##
########################################################################################################################
## enable Link Time Optimization (LTO)
option(PLSSVM_ENABLE_LTO "Enable Link Time Optimizations." ON)
if (PLSSVM_ENABLE_LTO)
    include(CheckIPOSupported)
    check_ipo_supported(RESULT PLSSVM_LTO_SUPPORTED LANGUAGES CXX)
    if (PLSSVM_LTO_SUPPORTED)
        message(STATUS "Interprocedural optimization (IPO/LTO) enabled.")
        set_property(TARGET ${PLSSVM_EXECUTABLE_TRAIN_NAME} PROPERTY INTERPROCEDURAL_OPTIMIZATION TRUE)
        set_property(TARGET ${PLSSVM_EXECUTABLE_PREDICT_NAME} PROPERTY INTERPROCEDURAL_OPTIMIZATION TRUE)
        set_property(TARGET ${PLSSVM_EXECUTABLE_SCALE_NAME} PROPERTY INTERPROCEDURAL_OPTIMIZATION TRUE)
        target_compile_definitions(${PLSSVM_BASE_LIBRARY_NAME} PUBLIC PLSSVM_LTO_SUPPORTED)
    else ()
        message(STATUS "Interprocedural optimization (IPO/LTO) not supported.")
    endif ()
endif ()

########################################################################################################################
##                                    enable documentation generation via doxygen                                     ##
########################################################################################################################
option(PLSSVM_ENABLE_DOCUMENTATION "Build documentation using doxygen." OFF)
if (PLSSVM_ENABLE_DOCUMENTATION)
    add_subdirectory(docs)
endif ()

########################################################################################################################
##                                           enable testing via google test                                           ##
########################################################################################################################
option(PLSSVM_ENABLE_TESTING "Build tests for all backends." ON)
if (PLSSVM_ENABLE_TESTING)
    enable_testing()
    add_subdirectory(tests)
endif ()

########################################################################################################################
##                                              enable language bindings                                              ##
########################################################################################################################
option(PLSSVM_ENABLE_LANGUAGE_BINDINGS "Build langauge bindings, e.g., for Python." OFF)
if (PLSSVM_ENABLE_LANGUAGE_BINDINGS)
    add_subdirectory(bindings)
endif ()

########################################################################################################################
##                                            print short (backend) summary                                           ##
########################################################################################################################
message(STATUS "")
message(STATUS "Enabled backends with respective targets:")
set(PLSSVM_BACKEND_NAME_LIST "automatic")
if (TARGET ${PLSSVM_OPENMP_BACKEND_LIBRARY_NAME})
    message(STATUS "${PLSSVM_OPENMP_BACKEND_SUMMARY_STRING}")
    list(APPEND PLSSVM_BACKEND_NAME_LIST "openmp")
endif ()
if (TARGET ${PLSSVM_CUDA_BACKEND_LIBRARY_NAME})
    message(STATUS "${PLSSVM_CUDA_BACKEND_SUMMARY_STRING}")
    list(APPEND PLSSVM_BACKEND_NAME_LIST "cuda")
endif ()
if (TARGET ${PLSSVM_HIP_BACKEND_LIBRARY_NAME})
    message(STATUS "${PLSSVM_HIP_BACKEND_SUMMARY_STRING}")
    list(APPEND PLSSVM_BACKEND_NAME_LIST "hip")
endif ()
if (TARGET ${PLSSVM_OPENCL_BACKEND_LIBRARY_NAME})
    message(STATUS "${PLSSVM_OPENCL_BACKEND_SUMMARY_STRING}")
    list(APPEND PLSSVM_BACKEND_NAME_LIST "opencl")
endif ()
if (TARGET ${PLSSVM_SYCL_BACKEND_LIBRARY_NAME})
    foreach (SUMMARY_STRING ${PLSSVM_SYCL_BACKEND_SUMMARY_STRINGS})
        message(STATUS "${SUMMARY_STRING}")
    endforeach ()
    list(APPEND PLSSVM_BACKEND_NAME_LIST "sycl")
endif ()
message(STATUS "")

########################################################################################################################
##                                      configure version and git metadata files                                      ##
########################################################################################################################
message(STATUS "Configuring version and git metadata.")
set(PRE_CONFIGURE_FILE "${CMAKE_CURRENT_SOURCE_DIR}/src/plssvm/version/git_metadata/git_metadata.cpp.in")
set(POST_CONFIGURE_FILE "${CMAKE_CURRENT_SOURCE_DIR}/src/plssvm/version/git_metadata/git_metadata.cpp")
set(GIT_FAIL_IF_NONZERO_EXIT FALSE)
include(cmake/git_watcher.cmake)
configure_file(
        ${CMAKE_CURRENT_SOURCE_DIR}/include/plssvm/version/version.hpp.in
        ${CMAKE_CURRENT_SOURCE_DIR}/include/plssvm/version/version.hpp
        @ONLY
)

########################################################################################################################
##                                                 generate man pages                                                 ##
########################################################################################################################
## assemble the SYCL manpage entry
message(STATUS "Generating manpage files.")
string(TIMESTAMP PLSSVM_CURRENT_BUILD_TIME "%d. %B %Y")
string(REPLACE ";" "|" PLSSVM_PLATFORM_NAME_LIST "${PLSSVM_PLATFORM_NAME_LIST}")
string(REPLACE ";" "|" PLSSVM_BACKEND_NAME_LIST "${PLSSVM_BACKEND_NAME_LIST}")
string(REPLACE ";" "|" PLSSVM_SYCL_BACKEND_NAME_LIST "${PLSSVM_SYCL_BACKEND_NAME_LIST}")
if (TARGET ${PLSSVM_SYCL_BACKEND_LIBRARY_NAME})
    set(PLSSVM_SYCL_IMPLEMENTATION_TYPE_MANPAGE_ENTRY "
.TP
.B --sycl_implementation_type
choose the SYCL implementation to be used in the SYCL backend: ${PLSSVM_SYCL_BACKEND_NAME_LIST} (default: automatic)
")
    set(PLSSVM_SYCL_KERNEL_INVOCATION_TYPE_MANPAGE_ENTRY "
.TP
.B --sycl_kernel_invocation_type
choose the kernel invocation type when using SYCL as backend: automatic|nd_range (default: automatic)
")
endif ()
set(PLSSVM_SYCL_MANPAGE_ENTRY "${PLSSVM_SYCL_KERNEL_INVOCATION_TYPE_MANPAGE_ENTRY}${PLSSVM_SYCL_IMPLEMENTATION_TYPE_MANPAGE_ENTRY}")
## assemble the performance tracker manpage entry
if (PLSSVM_ENABLE_PERFORMANCE_TRACKING)
    set(PLSSVM_PERFORMANCE_TRACKER_MANPAGE_ENTRY "
.TP
.B --performance_tracking
choose the output YAML file where the performance tracking entries should be stored; if not provided, the results are dumped to stderr
")
endif ()

## configure the manpage files
configure_file(
        ${CMAKE_CURRENT_SOURCE_DIR}/docs/plssvm-train.1.in
        ${CMAKE_CURRENT_SOURCE_DIR}/docs/plssvm-train.1
        @ONLY
)
set(PLSSVM_SYCL_MANPAGE_ENTRY "${PLSSVM_SYCL_IMPLEMENTATION_TYPE_MANPAGE_ENTRY}")
configure_file(
        ${CMAKE_CURRENT_SOURCE_DIR}/docs/plssvm-predict.1.in
        ${CMAKE_CURRENT_SOURCE_DIR}/docs/plssvm-predict.1
        @ONLY
)
configure_file(
        ${CMAKE_CURRENT_SOURCE_DIR}/docs/plssvm-scale.1.in
        ${CMAKE_CURRENT_SOURCE_DIR}/docs/plssvm-scale.1
        @ONLY
)

########################################################################################################################
##                                           add support for `make install`                                           ##
########################################################################################################################
include(GNUInstallDirs)
## install all necessary library targets
install(TARGETS ${PLSSVM_TARGETS_TO_INSTALL}
        EXPORT plssvm_Targets
        ARCHIVE DESTINATION "${CMAKE_INSTALL_LIBDIR}"  # all files that are neither executables, shared lib or headers
        LIBRARY DESTINATION "${CMAKE_INSTALL_LIBDIR}"  # all shared lib files
        RUNTIME DESTINATION "${CMAKE_INSTALL_BINDIR}"  # all executables
)

## mark header to install via 'make install'
install(DIRECTORY "${CMAKE_CURRENT_SOURCE_DIR}/include/"
        DESTINATION "${CMAKE_INSTALL_INCLUDEDIR}"
)

## install header only libraries fast_float and igor header via 'make install'
if (NOT fast_float_FOUND)
    install(DIRECTORY "${fast_float_SOURCE_DIR}/include/"
            DESTINATION "${CMAKE_INSTALL_INCLUDEDIR}"
    )
endif ()
<<<<<<< HEAD

=======
>>>>>>> 682c5156
if (NOT igor_FOUND)
    install(DIRECTORY "${igor_SOURCE_DIR}/include/"
            DESTINATION "${CMAKE_INSTALL_INCLUDEDIR}"
    )
endif ()
<<<<<<< HEAD

=======
>>>>>>> 682c5156
## mark man pages to install
install(FILES ${CMAKE_CURRENT_SOURCE_DIR}/docs/plssvm-train.1
        ${CMAKE_CURRENT_SOURCE_DIR}/docs/plssvm-predict.1
        ${CMAKE_CURRENT_SOURCE_DIR}/docs/plssvm-scale.1
        DESTINATION "${CMAKE_INSTALL_MANDIR}/man1"
)

## manage version comparison
include(CMakePackageConfigHelpers)
write_basic_package_version_file(
        "plssvmConfigVersion.cmake"
        VERSION ${PROJECT_VERSION}
        COMPATIBILITY SameMajorVersion
)

## generate configuration file
configure_package_config_file(
        "${CMAKE_CURRENT_SOURCE_DIR}/cmake/plssvmConfig.cmake.in"
        "${PROJECT_BINARY_DIR}/plssvmConfig.cmake"
        INSTALL_DESTINATION ${CMAKE_INSTALL_DATAROOTDIR}/plssvm/cmake
)

## create and copy install-targets file
install(EXPORT plssvm_Targets
        FILE plssvmTargets.cmake
        NAMESPACE plssvm::
        DESTINATION ${CMAKE_INSTALL_DATAROOTDIR}/plssvm/cmake
)

## create file containing the build configuration and version information
install(FILES "${PROJECT_BINARY_DIR}/plssvmConfig.cmake"
        "${PROJECT_BINARY_DIR}/plssvmConfigVersion.cmake"
        DESTINATION ${CMAKE_INSTALL_DATAROOTDIR}/plssvm/cmake
)
<|MERGE_RESOLUTION|>--- conflicted
+++ resolved
@@ -184,17 +184,7 @@
 if (OpenMP_FOUND)
     message(STATUS "Found OpenMP ${OpenMP_CXX_VERSION} to speed-up library utilities (like file parsing).")
     set(PLSSVM_FOUND_OPENMP_FOR_UTILITY "${OpenMP_CXX_VERSION}")
-<<<<<<< HEAD
-    # target_link_libraries(${PLSSVM_BASE_LIBRARY_NAME} PUBLIC OpenMP::OpenMP_CXX -fopenmp)
-    # target_compile_options(${PLSSVM_BASE_LIBRARY_NAME} PUBLIC $<$<COMPILE_LANGUAGE:CXX>:-fopenmp>)
-    # target_compile_options(${PLSSVM_BASE_LIBRARY_NAME} PUBLIC $<$<CXX_COMPILER_ID:MSVC>:-openmp:llvm -openmp:experimental>)
     target_link_libraries(${PLSSVM_BASE_LIBRARY_NAME} PUBLIC $<$<NOT:$<CXX_COMPILER_ID:MSVC>>:OpenMP::OpenMP_CXX>)
-    # special command line options for MSVC:
-    # -openmp:llvm -> enables unsigned loop indexes in OpenMP parallel for loops
-    # -openmp:experimental -> enables OpenMP's SIMD instructions
-=======
-    target_link_libraries(${PLSSVM_BASE_LIBRARY_NAME} PUBLIC $<$<NOT:$<CXX_COMPILER_ID:MSVC>>:OpenMP::OpenMP_CXX>)
->>>>>>> 682c5156
     target_compile_options(${PLSSVM_BASE_LIBRARY_NAME} PUBLIC $<$<CXX_COMPILER_ID:MSVC>:-openmp:llvm -openmp:experimental>)
 
 else ()
@@ -742,19 +732,11 @@
             DESTINATION "${CMAKE_INSTALL_INCLUDEDIR}"
     )
 endif ()
-<<<<<<< HEAD
-
-=======
->>>>>>> 682c5156
 if (NOT igor_FOUND)
     install(DIRECTORY "${igor_SOURCE_DIR}/include/"
             DESTINATION "${CMAKE_INSTALL_INCLUDEDIR}"
     )
 endif ()
-<<<<<<< HEAD
-
-=======
->>>>>>> 682c5156
 ## mark man pages to install
 install(FILES ${CMAKE_CURRENT_SOURCE_DIR}/docs/plssvm-train.1
         ${CMAKE_CURRENT_SOURCE_DIR}/docs/plssvm-predict.1
