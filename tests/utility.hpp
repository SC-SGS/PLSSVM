/**
 * @file
 * @author Alexander Van Craen
 * @author Marcel Breyer
 * @copyright 2018-today The PLSSVM project - All Rights Reserved
 * @license This file is part of the PLSSVM project which is released under the MIT license.
 *          See the LICENSE.md file in the project root for full license information.
 *
 * @brief Utility functions for testing.
 */

#pragma once

#include "plssvm/csvm_factory.hpp"                 // plssvm::make_csvm
#include "plssvm/detail/arithmetic_type_name.hpp"  // plssvm::detail::arithmetic_type_name
#include "plssvm/detail/assert.hpp"                // PLSSVM_ASSERT
#include "plssvm/detail/utility.hpp"               // plssvm::detail::always_false_v
#include "plssvm/kernel_types.hpp"                 // plssvm::kernel_type
#include "plssvm/parameter.hpp"                    // plssvm::parameter

#include "fmt/core.h"     // fmt::format
#include "gtest/gtest.h"  // EXPECT_FLOAT_EQ, EXPECT_DOUBLE_EQ, ASSERT_FLOAT_EQ, ASSERT_DOUBLE_EQ, EXPECT_EQ, EXPECT_NE, EXPECT_FALSE, EXPECT_TRUE, EXPECT_LT, SUCCESS, FAIL

<<<<<<< HEAD
// TODO: linux only
#include <algorithm>    // std::min, std::max
#include <cmath>        // std::abs
#include <cstdlib>      // mkstemp
#include <filesystem>   // std::filesystem::temp_directory_path
#include <limits>       // std::numeric_limits
#include <sstream>      // std::ostringstream, std::istringstream
#include <string>       // std::string
=======
#ifdef __unix__
    #include <cstdlib>  // mkstemp
#else
    #include <random>  // std::random_device, std::mt19937, std::uniform_int_distribution
#endif

#include <algorithm>    // std::min, std::max
#include <cmath>        // std::abs
#include <filesystem>   // std::filesystem::temp_directory_path, std::filesystem::exists
#include <limits>       // std::numeric_limits
#include <sstream>      // std::ostringstream, std::istringstream
#include <string>       // std::string, std::to_string
>>>>>>> d30a6c8c
#include <string_view>  // std::string_view
#include <type_traits>  // std::is_same_v

namespace util {

/**
 * @brief Create a unique temporary file return the file's name.
 * @details On UNIX systems use `mkstemp` to create a unique file in the temporary directory. On non-UNIX system create
 *          a file in the current directory using a random `unsigned long long` number.
 * @return the name of the temporary file
 */
inline std::string create_temp_file() {
#ifdef __unix__
    std::string file = std::filesystem::temp_directory_path().string();
    file += "/tmpfile_XXXXXX";
    // create unique temporary file
    int fd = mkstemp(file.data());
    // immediately close file if possible
    if (fd >= 0) {
        close(fd);
    }
    return file;
#else
    std::random_device rd;
    std::mt19937 gen(rd());
    std::uniform_int_distribution<unsigned long long> dist;
    std::string file{ std::to_string(dist(gen)) };
    while (std::filesystem::exists(std::filesystem::current_path() / file)) {
        file = std::to_string(dist(gen));
    }
    return file;
#endif
}

/**
 * @brief Compares the two floating point values @p val1 and @p val2.
 * @details Wrapper around GoogleTest's `EXPECT_FLOAT_EQ` and `EXPECT_DOUBLE_EQ`.
 * @tparam T the floating point type
 * @param[in] val1 first value to compare
 * @param[in] val2 second value to compare
 * @param[in] msg an optional message
 */
template <typename T>
inline void gtest_expect_floating_point_eq(const T val1, const T val2, const std::string &msg = "") {
    if constexpr (std::is_same_v<T, float>) {
        EXPECT_FLOAT_EQ(val1, val2) << msg;
    } else if constexpr (std::is_same_v<T, double>) {
        EXPECT_DOUBLE_EQ(val1, val2) << msg;
    } else {
        static_assert(plssvm::detail::always_false_v<T>, "T must be either float or double!");
    }
}

/**
 * @brief Compares the two floating point values @p val1 and @p val2.
 * @details Wrapper around GoogleTest's `ASSERT_FLOAT_EQ` and `ASSERT_DOUBLE_EQ`.
 * @tparam T the floating point type
 * @param[in] val1 first value to compare
 * @param[in] val2 second value to compare
 * @param[in] msg an optional message
 */
template <typename T>
inline void gtest_assert_floating_point_eq(const T val1, const T val2, const std::string &msg = "") {
    if constexpr (std::is_same_v<T, float>) {
        ASSERT_FLOAT_EQ(val1, val2) << msg;
    } else if constexpr (std::is_same_v<T, double>) {
        ASSERT_DOUBLE_EQ(val1, val2) << msg;
    } else {
        static_assert(plssvm::detail::always_false_v<T>, "T must be either float or double!");
    }
}

/**
 * @brief Compares the two floating point values @p val1 and @p val2 using a mixture of relative and absolute mode
 * @tparam T the floating point type
 * @param[in] val1 first value to compare
 * @param[in] val2 second value to compare
 * @param[in] msg an optional message
 */
template <typename T>
inline void gtest_assert_floating_point_near(const T val1, const T val2, const std::string &msg = "") {
    // based on: https://stackoverflow.com/questions/4915462/how-should-i-do-floating-point-comparison

    // set epsilon
    const T eps = 128 * std::numeric_limits<T>::epsilon();

    // sanity checks for picked epsilon value
    PLSSVM_ASSERT(std::numeric_limits<T>::epsilon() <= eps, "Chosen epsilon too small!: {} < {}", eps, std::numeric_limits<T>::epsilon());
    PLSSVM_ASSERT(eps < T{ 1.0 }, "Chosen epsilon too large!: {} >= 1.0", eps);

    if (val1 == val2) {
        SUCCEED();
    }

    const T diff = std::abs(val1 - val2);
    const T norm = std::min((std::abs(val1) + std::abs(val2)), std::numeric_limits<T>::max());

    EXPECT_LT(diff, std::max(std::numeric_limits<T>::min(), eps * norm)) << msg << " correct: " << val1 << " vs. actual: " << val2;
}

/**
 * @brief Check whether converting the enum @p e to a std::string results in the string representation @p str.
 * @tparam Enum the type of the enum to convert
 * @param[in] e the enum to convert to a std::string
 * @param[in] str the expected string representation of the enum @p e
 */
template <typename Enum>
inline void gtest_expect_enum_to_string_string_conversion(const Enum e, const std::string_view str) {
    std::ostringstream ss;
    ss << e;
    EXPECT_FALSE(ss.fail());
    EXPECT_EQ(ss.str(), str);
}
/**
 * @brief Check whether converting the string @p str to the enum type @p Enum yields @p e.
 * @tparam Enum the type of the enum
 * @param[in] str the string representation of @p e
 * @param[in] e the expected enum value
 */
template <typename Enum>
inline void gtest_expect_string_to_enum_conversion(const std::string &str, const Enum e) {
    std::istringstream ss{ str };
    Enum parsed{};
    ss >> parsed;
    EXPECT_FALSE(ss.fail());
    EXPECT_EQ(parsed, e);
}
/**
 * @brief Check whether converting the illegal string @p str to the enum type @p Enum results in setting the failbit in the stream object.
 * @tparam Enum the type of the enum
 * @param[in] str the illegal string representation of an enum value of type @p Enum
 */
template <typename Enum>
inline void gtest_expect_string_to_enum_conversion(const std::string &str) {
    std::istringstream ss{ str };
    Enum parsed{};
    ss >> parsed;
    EXPECT_TRUE(ss.fail());
}
/**
 * @brief Check whether the C-SVM returned by a call to `plssvm::make_csvm` with the parameters @p params returns a C-SVM of type @p Derived
 * @tparam Derived the expected C-SVM type, based on the backend_type of @þ params
 * @tparam T the type of the data
 * @param[in] params the parameter to initialize the C-SVM with
 */
template <template <typename> typename Derived, typename T>
inline void gtest_expect_correct_csvm_factory(const plssvm::parameter<T> &params) {
    // create csvm
    auto csvm = plssvm::make_csvm(params);
    // check if correct csvm has been instantiated
    auto *res = dynamic_cast<Derived<T> *>(csvm.get());
    EXPECT_NE(res, nullptr);
}

/**
 * @brief Defines a macro like
 *        <a href="https://chromium.googlesource.com/external/github.com/google/googletest/+/HEAD/googletest/docs/advanced.md">googletest</a>'s
 *        `EXPECT_THROW`, but also allows to test for the correct exception's
 *        [`what()`](https://en.cppreference.com/w/cpp/error/exception/what) message.
 *
 * @param[in] statement the statement which should throw (a specific exception)
 * @param[in] expected_exception the type of the exception which should get thrown
 * @param[in] msg the expected exception's [`what()`](https://en.cppreference.com/w/cpp/error/exception/what) message
 */
#define EXPECT_THROW_WHAT(statement, expected_exception, msg)                     \
    do {                                                                          \
        try {                                                                     \
            statement;                                                            \
            FAIL() << "Expected " #expected_exception;                            \
        } catch (const expected_exception &e) {                                   \
            EXPECT_EQ(std::string_view(e.what()), std::string_view(msg));         \
        } catch (...) {                                                           \
            FAIL() << "Expected " #expected_exception " with message: " << (msg); \
        }                                                                         \
    } while (false)

namespace google_test {
/**
 * @brief Save the data type and kernel function in a single struct used by GoogleTest's TYPED_TEST_SUITE.
 * @tparam T the type of the data
 * @tparam Kernel the kernel function to use
 */
template <typename T, plssvm::kernel_type Kernel>
struct parameter_definition {
    using real_type = T;
    static constexpr plssvm::kernel_type kernel = Kernel;
};

/**
 * @brief Class used to pretty print a `util::google_test::parameter_definition` in a test case name.
 */
class parameter_definition_to_name {
  public:
    /**
     * @brief Convert a `util::google_test::parameter_definition` to a string representation.
     * @tparam T `util::google_test::parameter_definition`
     * @return the string representation
     */
    template <typename T>
    static std::string GetName(int) {
        return fmt::format("{}.{}", plssvm::detail::arithmetic_type_name<typename T::real_type>(), T::kernel);
    }
};

}  // namespace google_test

}  // namespace util<|MERGE_RESOLUTION|>--- conflicted
+++ resolved
@@ -21,16 +21,6 @@
 #include "fmt/core.h"     // fmt::format
 #include "gtest/gtest.h"  // EXPECT_FLOAT_EQ, EXPECT_DOUBLE_EQ, ASSERT_FLOAT_EQ, ASSERT_DOUBLE_EQ, EXPECT_EQ, EXPECT_NE, EXPECT_FALSE, EXPECT_TRUE, EXPECT_LT, SUCCESS, FAIL
 
-<<<<<<< HEAD
-// TODO: linux only
-#include <algorithm>    // std::min, std::max
-#include <cmath>        // std::abs
-#include <cstdlib>      // mkstemp
-#include <filesystem>   // std::filesystem::temp_directory_path
-#include <limits>       // std::numeric_limits
-#include <sstream>      // std::ostringstream, std::istringstream
-#include <string>       // std::string
-=======
 #ifdef __unix__
     #include <cstdlib>  // mkstemp
 #else
@@ -43,7 +33,6 @@
 #include <limits>       // std::numeric_limits
 #include <sstream>      // std::ostringstream, std::istringstream
 #include <string>       // std::string, std::to_string
->>>>>>> d30a6c8c
 #include <string_view>  // std::string_view
 #include <type_traits>  // std::is_same_v
 
