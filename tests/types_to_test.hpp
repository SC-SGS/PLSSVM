/**
 * @file
 * @author Alexander Van Craen
 * @author Marcel Breyer
 * @copyright 2018-today The PLSSVM project - All Rights Reserved
 * @license This file is part of the PLSSVM project which is released under the MIT license.
 *          See the LICENSE.md file in the project root for full license information.
 *
 * @brief All type combinations that should be tested for a data set and model (and the corresponding helper functions) including utility functions.
 */

#ifndef PLSSVM_TESTS_TYPES_TO_TEST_HPP_
#define PLSSVM_TESTS_TYPES_TO_TEST_HPP_
#pragma once

#include "plssvm/detail/type_list.hpp"       // plssvm::detail::{real_type_list, label_type_list, real_type_label_type_combination_list}
#include "plssvm/kernel_function_types.hpp"  // plssvm::kernel_function_type

#include "gtest/gtest.h"                     // ::testing::Types

<<<<<<< HEAD
=======
#include <string>                            // std::string
#include <tuple>                             // std::tuple

>>>>>>> f1b4a5f3
namespace util {

namespace detail {

// convert the types in a tuple to GoogleTests ::testing::Type
template <typename Ts>
struct tuple_to_gtest_types;
/**
 * @brief Convert the types in a tuple to GoogleTests ::testing::Types.
 * @details For example: converts `std::tuple<int, long, float>` to `::testing::Types<int, long, float>`.
 * @tparam T the types in the tuple
 */
template <typename... T>
struct tuple_to_gtest_types<std::tuple<T...>> {
    using type = ::testing::Types<T...>;
};
/**
 * @brief Shorthand for the `typename tuple_to_gtest_types<...>::type` type.
 */
template <typename T>
using tuple_to_gtest_types_t = typename tuple_to_gtest_types<T>::type;

}  // namespace detail

/// A type list of all supported real types usable in google tests.
using real_type_gtest = detail::tuple_to_gtest_types_t<plssvm::detail::real_type_list>;

/// A type list of all supported label types (currently arithmetic types and `std::string`) usable in google tests.
using label_type_gtest = detail::tuple_to_gtest_types_t<plssvm::detail::label_type_list>;

/// The cartesian product of all real types and label types usable in google test
using real_type_label_type_combination_gtest = detail::tuple_to_gtest_types_t<plssvm::detail::real_type_label_type_combination_list>;

/**
 * @brief Encapsulates a combination of a used `real_type` (`float` or `double`) and a `plssvm::kernel_function_type`.
 * @tparam T the used `real_type`
 * @tparam kernel the `plssvm::kernel_function_type`
 */
template <typename T, plssvm::kernel_function_type kernel>
struct parameter_definition {
    using real_type = T;
    static constexpr plssvm::kernel_function_type kernel_type = kernel;
};

/// A type list of all supported real_type and kernel_function_type combinations.
using real_type_kernel_function_gtest = ::testing::Types<
    parameter_definition<float, plssvm::kernel_function_type::linear>,
    parameter_definition<float, plssvm::kernel_function_type::polynomial>,
    parameter_definition<float, plssvm::kernel_function_type::rbf>,
    parameter_definition<double, plssvm::kernel_function_type::linear>,
    parameter_definition<double, plssvm::kernel_function_type::polynomial>,
    parameter_definition<double, plssvm::kernel_function_type::rbf>>;

}  // namespace util

#endif  // PLSSVM_TESTS_TYPES_TO_TEST_HPP_<|MERGE_RESOLUTION|>--- conflicted
+++ resolved
@@ -18,12 +18,6 @@
 
 #include "gtest/gtest.h"                     // ::testing::Types
 
-<<<<<<< HEAD
-=======
-#include <string>                            // std::string
-#include <tuple>                             // std::tuple
-
->>>>>>> f1b4a5f3
 namespace util {
 
 namespace detail {
