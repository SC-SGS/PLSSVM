/**
 * @file
 * @author Alexander Van Craen
 * @author Marcel Breyer
 * @copyright 2018-today The PLSSVM project - All Rights Reserved
 * @license This file is part of the PLSSVM project which is released under the MIT license.
 *          See the LICENSE.md file in the project root for full license information.
 *
 * @brief Functions for explicitly performing a BLAS GEMM like matrix-matrix multiplication using the OpenCL backend.
 */

#pragma OPENCL EXTENSION cl_khr_fp64 : enable

/**
 * @brief Perform an explicit BLAS GEMM operation: `C = alpha * A * B + beta * C` where @p A is a `m x k` matrix, @p B is a `k x n` matrix, @p C is a `m x n` matrix, and @p alpha and @p beta are scalars.
 * @param[in] m the number of rows in @p A and @p C
 * @param[in] n the number of columns in @p B and @p C
 * @param[in] k the number of rows in @p A and number of columns in @p B
 * @param[in] alpha the scalar alpha value
 * @param[in] A the matrix @p A
 * @param[in] B the matrix @p B
 * @param[in] beta the scalar beta value
 * @param[in,out] C the matrix @p C, also used as result matrix
 */
__kernel void device_kernel_gemm(const ulong m, const ulong n, const ulong k, const real_type alpha, __global const real_type *A, __global const real_type *B, const real_type beta, __global real_type *C) {
    // compute: C = alpha * A * B + beta * C with A in m x k, B in n x k, and C in n x m, alpha, beta as scalar
    const ulong i = get_global_id(0);  // # rhs
    const ulong j = get_global_id(1);  // # rows
    const ulong j_cached_idx = get_group_id(1) * get_local_size(1) + get_local_id(0);

<<<<<<< HEAD
    __local real_type A_cache[FEATURE_BLOCK_SIZE][THREAD_BLOCK_SIZE];
    __local real_type B_cache[FEATURE_BLOCK_SIZE][THREAD_BLOCK_SIZE];

    real_type temp = 0.0;

    for (ulong dim = 0; dim < k; dim += FEATURE_BLOCK_SIZE) {
        // zero out shared memory
        if (get_local_id(1) < FEATURE_BLOCK_SIZE) {
            A_cache[get_local_id(1)][get_local_id(0)] = 0.0;
            B_cache[get_local_id(1)][get_local_id(0)] = 0.0;
=======
    if (i < n && j < m) {
        real_type temp = 0.0;
        for (ulong dim = 0; dim < k; ++dim) {
            temp += A[dim * k + j] * B[dim * n + i];
        }
        C[j * n + i] = alpha * temp + beta * C[j * n + i];
    }
}

/**
 * @brief Perform an explicit BLAS SYMM operation: `C = alpha * A * B + beta * C` where @p A is a `m x k` symmetric matrix (memory optimized), @p B is a `k x n` matrix, @p C is a `m x n` matrix, and @p alpha and @p beta are scalars.
 * @param[in] m the number of rows in @p A and @p C
 * @param[in] n the number of columns in @p B and @p C
 * @param[in] k the number of rows in @p A and number of columns in @p B
 * @param[in] alpha the scalar alpha value
 * @param[in] A the matrix @p A
 * @param[in] B the matrix @p B
 * @param[in] beta the scalar beta value
 * @param[in,out] C the matrix @p C, also used as result matrix
 */
__kernel void device_kernel_symm(const ulong m, const ulong n, const ulong k, const real_type alpha, __global const real_type *A, __global const real_type *B, const real_type beta, __global real_type *C) {
    // compute: C = alpha * A * B + beta * C with A in m x k, B in n x k, and C in n x m, alpha, beta as scalar
    const ulong i = get_global_id(0);
    const ulong j = get_global_id(1);

    if (i < n && j < m) {
        real_type temp = 0.0;
        ulong offset = 0;
        // left of the diagonal -> use contiguous values
        for (ulong dim = 0; dim < j; ++dim) {
            offset += dim;
            temp += A[dim * k + j - offset] * B[dim * n + i];
>>>>>>> 33d838c0
        }

        // load data into shared memory
        if (get_local_id(1) < FEATURE_BLOCK_SIZE && dim + get_local_id(1) < k) {
            if (dim + get_local_id(1) < j_cached_idx) {
                if (j_cached_idx < k) {
                    A_cache[get_local_id(1)][get_local_id(0)] = A[(dim + get_local_id(1)) * k + j_cached_idx - (dim + get_local_id(1)) * (dim + get_local_id(1) + 1) / 2];
                }
            } else {
                A_cache[get_local_id(1)][get_local_id(0)] = A[j_cached_idx * k + dim + get_local_id(1) - j_cached_idx * (j_cached_idx + 1) / 2];
            }
            if (i < n) {
                B_cache[get_local_id(1)][get_local_id(0)] = B[(dim + get_local_id(1)) * n + i];
            }
        }
        barrier(CLK_LOCAL_MEM_FENCE);

        // calculation
        for (unsigned long long block_dim = 0; block_dim < FEATURE_BLOCK_SIZE; ++block_dim) {
            temp += A_cache[block_dim][get_local_id(1)] * B_cache[block_dim][get_local_id(0)];
        }
        barrier(CLK_LOCAL_MEM_FENCE);
    }

    if (i < n && j < m) {
        C[j * n + i] = alpha * temp + beta * C[j * n + i];
    }
}<|MERGE_RESOLUTION|>--- conflicted
+++ resolved
@@ -28,7 +28,6 @@
     const ulong j = get_global_id(1);  // # rows
     const ulong j_cached_idx = get_group_id(1) * get_local_size(1) + get_local_id(0);
 
-<<<<<<< HEAD
     __local real_type A_cache[FEATURE_BLOCK_SIZE][THREAD_BLOCK_SIZE];
     __local real_type B_cache[FEATURE_BLOCK_SIZE][THREAD_BLOCK_SIZE];
 
@@ -39,12 +38,27 @@
         if (get_local_id(1) < FEATURE_BLOCK_SIZE) {
             A_cache[get_local_id(1)][get_local_id(0)] = 0.0;
             B_cache[get_local_id(1)][get_local_id(0)] = 0.0;
-=======
+        }
+
+        // load data into shared memory
+        if (get_local_id(1) < FEATURE_BLOCK_SIZE && dim + get_local_id(1) < k) {
+            if (j_cached_idx < k) {
+                A_cache[get_local_id(1)][get_local_id(0)] = A[(dim + get_local_id(1)) * k + j_cached_idx - (dim + get_local_id(1)) * (dim + get_local_id(1) + 1) / 2];
+            }
+            if (i < n) {
+                B_cache[get_local_id(1)][get_local_id(0)] = B[(dim + get_local_id(1)) * n + i];
+            }
+        }
+        barrier(CLK_LOCAL_MEM_FENCE);
+
+        // calculation
+        for (unsigned long long block_dim = 0; block_dim < FEATURE_BLOCK_SIZE; ++block_dim) {
+            temp += A_cache[block_dim][get_local_id(1)] * B_cache[block_dim][get_local_id(0)];
+        }
+        barrier(CLK_LOCAL_MEM_FENCE);
+    }
+
     if (i < n && j < m) {
-        real_type temp = 0.0;
-        for (ulong dim = 0; dim < k; ++dim) {
-            temp += A[dim * k + j] * B[dim * n + i];
-        }
         C[j * n + i] = alpha * temp + beta * C[j * n + i];
     }
 }
@@ -62,17 +76,20 @@
  */
 __kernel void device_kernel_symm(const ulong m, const ulong n, const ulong k, const real_type alpha, __global const real_type *A, __global const real_type *B, const real_type beta, __global real_type *C) {
     // compute: C = alpha * A * B + beta * C with A in m x k, B in n x k, and C in n x m, alpha, beta as scalar
-    const ulong i = get_global_id(0);
-    const ulong j = get_global_id(1);
+    const ulong i = get_global_id(0);  // # rhs
+    const ulong j = get_global_id(1);  // # rows
+    const ulong j_cached_idx = get_group_id(1) * get_local_size(1) + get_local_id(0);
 
-    if (i < n && j < m) {
-        real_type temp = 0.0;
-        ulong offset = 0;
-        // left of the diagonal -> use contiguous values
-        for (ulong dim = 0; dim < j; ++dim) {
-            offset += dim;
-            temp += A[dim * k + j - offset] * B[dim * n + i];
->>>>>>> 33d838c0
+    __local real_type A_cache[FEATURE_BLOCK_SIZE][THREAD_BLOCK_SIZE];
+    __local real_type B_cache[FEATURE_BLOCK_SIZE][THREAD_BLOCK_SIZE];
+
+    real_type temp = 0.0;
+
+    for (ulong dim = 0; dim < k; dim += FEATURE_BLOCK_SIZE) {
+        // zero out shared memory
+        if (get_local_id(1) < FEATURE_BLOCK_SIZE) {
+            A_cache[get_local_id(1)][get_local_id(0)] = 0.0;
+            B_cache[get_local_id(1)][get_local_id(0)] = 0.0;
         }
 
         // load data into shared memory
