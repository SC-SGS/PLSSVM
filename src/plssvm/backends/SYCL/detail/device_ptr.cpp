--- conflicted
+++ resolved
@@ -8,79 +8,63 @@
 
 #include "plssvm/backends/@PLSSVM_SYCL_BACKEND_INCLUDE_NAME@/detail/device_ptr.hpp"
 
-<<<<<<< HEAD
 #include "plssvm/backends/@PLSSVM_SYCL_BACKEND_INCLUDE_NAME@/detail/constants.hpp"  // forward declaration and namespace alias
 #include "plssvm/backends/@PLSSVM_SYCL_BACKEND_INCLUDE_NAME@/exceptions.hpp"        // plssvm::@PLSSVM_SYCL_BACKEND_INCLUDE_NAME@::backend_exception
+#include "plssvm/backends/gpu_device_ptr.hpp"                                       // plssvm::detail::gpu_device_ptr
 #include "plssvm/detail/assert.hpp"                                                 // PLSSVM_ASSERT
-=======
-#include "plssvm/backends/SYCL/exceptions.hpp"  // plssvm::sycl::backend_exception
-#include "plssvm/backends/gpu_device_ptr.hpp"   // plssvm::detail::gpu_device_ptr
-#include "plssvm/detail/assert.hpp"             // PLSSVM_ASSERT
->>>>>>> 7184f540
 
 #include "fmt/core.h"     // fmt::format
 #include "sycl/sycl.hpp"  // sycl::queue, sycl::malloc_device, sycl::free
 
 #include <algorithm>  // std::min
-<<<<<<< HEAD
 #include <memory>     // std::unique_ptr
-#include <utility>    // std::exchange, std::move, std::swap
-#include <vector>     // std::vector
-=======
->>>>>>> 7184f540
 
 namespace plssvm::@PLSSVM_SYCL_BACKEND_NAMESPACE_NAME@::detail {
 
-template <typename T>
-<<<<<<< HEAD
-device_ptr<T>::device_ptr(const size_type size, std::unique_ptr<detail::sycl::queue> &queue) :
-    queue_{ queue.get() }, size_{ size } {
-    data_ = detail::sycl::malloc_device<value_type>(size_, *queue_);
-=======
-device_ptr<T>::device_ptr(const size_type size, ::sycl::queue &queue) :
-    base_type{ &queue, size } {
-    data_ = ::sycl::malloc_device<value_type>(size_, *queue_);
->>>>>>> 7184f540
-}
+    template <typename T>
+    device_ptr<T>::device_ptr(const size_type size, std::unique_ptr<detail::sycl::queue> &queue) :
+        base_type{ queue.get(), size } {
+        data_ = detail::sycl::malloc_device<value_type>(size_, *queue_);
+    }
 
-template <typename T>
-device_ptr<T>::~device_ptr() {
-    if (queue_ != nullptr) {
-        detail::sycl::free(static_cast<void *>(data_), *queue_);
+    template <typename T>
+    device_ptr<T>::~device_ptr() {
+        if (queue_ != nullptr) {
+            detail::sycl::free(static_cast<void *>(data_), *queue_);
+        }
     }
-}
 
-template <typename T>
-void device_ptr<T>::memset(const int value, const size_type pos, const size_type count) {
-    PLSSVM_ASSERT(queue_ != nullptr, "Invalid sycl::queue!");
-    PLSSVM_ASSERT(data_ != nullptr, "Invalid USM data pointer!");
+    template <typename T>
+    void device_ptr<T>::memset(const int value, const size_type pos, const size_type count) {
+        PLSSVM_ASSERT(queue_ != nullptr, "Invalid sycl::queue!");
+        PLSSVM_ASSERT(data_ != nullptr, "Invalid USM data pointer!");
 
-    if (pos >= size_) {
-        throw backend_exception{ fmt::format("Illegal access in memset!: {} >= {}", pos, size_) };
+        if (pos >= size_) {
+            throw backend_exception{ fmt::format("Illegal access in memset!: {} >= {}", pos, size_) };
+        }
+        const size_type rcount = std::min(count, size_ - pos);
+        queue_->memset(static_cast<void *>(data_ + pos), value, rcount * sizeof(value_type)).wait();
     }
-    const size_type rcount = std::min(count, size_ - pos);
-    queue_->memset(static_cast<void *>(data_ + pos), value, rcount * sizeof(value_type)).wait();
-}
 
-template <typename T>
-void device_ptr<T>::memcpy_to_device(const_host_pointer_type data_to_copy, const size_type pos, const size_type count) {
-    PLSSVM_ASSERT(queue_ != nullptr, "Invalid sycl::queue!");
-    PLSSVM_ASSERT(data_ != nullptr, "Invalid USM data pointer!");
+    template <typename T>
+    void device_ptr<T>::memcpy_to_device(const_host_pointer_type data_to_copy, const size_type pos, const size_type count) {
+        PLSSVM_ASSERT(queue_ != nullptr, "Invalid sycl::queue!");
+        PLSSVM_ASSERT(data_ != nullptr, "Invalid USM data pointer!");
 
-    const size_type rcount = std::min(count, size_ - pos);
-    queue_->copy(data_to_copy, data_, rcount).wait();
-}
+        const size_type rcount = std::min(count, size_ - pos);
+        queue_->copy(data_to_copy, data_, rcount).wait();
+    }
 
-template <typename T>
-void device_ptr<T>::memcpy_to_host(host_pointer_type buffer, const size_type pos, const size_type count) const {
-    PLSSVM_ASSERT(queue_ != nullptr, "Invalid sycl::queue!");
-    PLSSVM_ASSERT(data_ != nullptr, "Invalid USM data pointer!");
+    template <typename T>
+    void device_ptr<T>::memcpy_to_host(host_pointer_type buffer, const size_type pos, const size_type count) const {
+        PLSSVM_ASSERT(queue_ != nullptr, "Invalid sycl::queue!");
+        PLSSVM_ASSERT(data_ != nullptr, "Invalid USM data pointer!");
 
-    const size_type rcount = std::min(count, size_ - pos);
-    queue_->copy(data_, buffer, rcount).wait();
-}
+        const size_type rcount = std::min(count, size_ - pos);
+        queue_->copy(data_, buffer, rcount).wait();
+    }
 
-template class device_ptr<float>;
-template class device_ptr<double>;
+    template class device_ptr<float>;
+    template class device_ptr<double>;
 
 }  // namespace plssvm::@PLSSVM_SYCL_BACKEND_NAMESPACE_NAME@::detail