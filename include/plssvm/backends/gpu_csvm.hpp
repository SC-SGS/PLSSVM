/**
 * @file
 * @author Alexander Van Craen
 * @author Marcel Breyer
 * @copyright 2018-today The PLSSVM project - All Rights Reserved
 * @license This file is part of the PLSSVM project which is released under the MIT license.
 *          See the LICENSE.md file in the project root for full license information.
 *
 * @brief Defines the base class for all C-SVM backends using a GPU. Used for code duplication reduction.
 */

#ifndef PLSSVM_BACKENDS_GPU_CSVM_HPP_
#define PLSSVM_BACKENDS_GPU_CSVM_HPP_
#pragma once

#include "plssvm/constants.hpp"     // plssvm::real_type
#include "plssvm/csvm.hpp"          // plssvm::csvm
#include "plssvm/matrix.hpp"        // plssvm::aos_matrix
#include "plssvm/parameter.hpp"     // plssvm::parameter
#include "plssvm/solver_types.hpp"  // plssvm::solver_type

#include "fmt/core.h"  // fmt::format

#include <algorithm>   // std::min, std::all_of
#include <cstddef>     // std::size_t
#include <iostream>    // std::clog, std::endl
#include <utility>     // std::forward, std::move
#include <vector>      // std::vector

namespace plssvm::detail {

/**
 * @brief A C-SVM implementation for all GPU backends to reduce code duplication.
 * @details Implements all virtual functions defined in plssvm::csvm. The GPU backends only have to implement the actual kernel (launches).
 * @tparam device_ptr_t the type of the device pointer (dependent on the used backend)
 * @tparam queue_t the type of the device queue (dependent on the used backend)
 */
template <template <typename> typename device_ptr_t, typename queue_t>
class gpu_csvm : public ::plssvm::csvm {
  public:
    /// The type of the device pointer (dependent on the used backend).
    using device_ptr_type = device_ptr_t<real_type>;
    /// The type of the device queue (dependent on the used backend).
    using queue_type = queue_t;

    /**
     * @copydoc plssvm::csvm::csvm()
     */
    explicit gpu_csvm(parameter params = {}) :
        ::plssvm::csvm{ params } {}
    /**
     * @brief Construct a C-SVM forwarding all parameters @p args to the plssvm::parameter constructor.
     * @tparam Args the type of the (named-)parameters
     * @param[in] args the parameters used to construct a plssvm::parameter
     */
    template <typename... Args>
    explicit gpu_csvm(Args &&...args) :
        ::plssvm::csvm{ std::forward<Args>(args)... } {}

    /**
     * @copydoc plssvm::csvm::csvm(const plssvm::csvm &)
     */
    gpu_csvm(const gpu_csvm &) = delete;
    /**
     * @copydoc plssvm::csvm::csvm(plssvm::csvm &&) noexcept
     */
    gpu_csvm(gpu_csvm &&) noexcept = default;
    /**
     * @copydoc plssvm::csvm::operator=(const plssvm::csvm &)
     */
    gpu_csvm &operator=(const gpu_csvm &) = delete;
    /**
     * @copydoc plssvm::csvm::operator=(plssvm::csvm &&) noexcept
     */
    gpu_csvm &operator=(gpu_csvm &&) noexcept = default;
    /**
     * @copydoc plssvm::csvm::~csvm()
     */
    ~gpu_csvm() override = default;

    /**
     * @brief Return the number of available devices for the current backend.
     * @return the number of available devices (`[[nodiscard]]`)
     */
    [[nodiscard]] std::size_t num_available_devices() const noexcept {
        return devices_.size();
    }

  protected:
    //***************************************************//
    //                        fit                        //
    //***************************************************//
    /**
     * @copydoc plssvm::csvm::setup_data_on_devices
     */
    [[nodiscard]] ::plssvm::detail::simple_any setup_data_on_devices(const solver_type solver, const soa_matrix<real_type> &A) const final;
    /**
     * @copydoc plssvm::csvm::assemble_kernel_matrix_explicit_impl
     */
    [[nodiscard]] ::plssvm::detail::simple_any assemble_kernel_matrix(const solver_type solver, const parameter &params, const ::plssvm::detail::simple_any &data, const std::vector<real_type> &q_red, const real_type QA_cost) const final;
    /**
     * @copydoc plssvm::csvm::blas_level_3
     */
    void blas_level_3(const solver_type solver, const real_type alpha, const ::plssvm::detail::simple_any &A, const soa_matrix<real_type> &B, const real_type beta, soa_matrix<real_type> &C) const final;

    //***************************************************//
    //                   predict, score                  //
    //***************************************************//
    /**
     * @copydoc plssvm::csvm::predict_values
     */
    [[nodiscard]] aos_matrix<real_type> predict_values(const parameter &params, const soa_matrix<real_type> &support_vectors, const aos_matrix<real_type> &alpha, const std::vector<real_type> &rho, aos_matrix<real_type> &w, const soa_matrix<real_type> &predict_points) const final;

    //*************************************************************************************************************************************//
    //                                         pure virtual, must be implemented by all subclasses                                         //
    //*************************************************************************************************************************************//
    // Note: there are two versions of each function (one for float and one for double) since virtual template functions are not allowed in C++!

    /**
     * @brief Synchronize the device denoted by @p queue.
     * @param[in] queue the queue denoting the device to synchronize
     */
    virtual void device_synchronize(const queue_type &queue) const = 0;
    /**
     * @brief Return the maximum allowed work group size.
     * @return the maximum allowed work group size (`[[nodiscard]]`)
     */
    [[nodiscard]] virtual std::size_t get_max_work_group_size() const = 0;

    //***************************************************//
    //                        fit                        //
    //***************************************************//
    /**
     * @brief Explicitly assemble the kernel matrix on the device.
     * @param[in] params the parameters (e.g., kernel function) used to assemble the kernel matrix
     * @param[in] data_d the data set to create the kernel matrix from
     * @param[in] q_red_d the vector used in the dimensional reduction
     * @param[in] QA_cost the scalar used in the dimensional reduction
     * @return the explicit kernel matrix stored on the device (`[[nodiscard]]`)
     */
    [[nodiscard]] virtual device_ptr_type run_assemble_kernel_matrix_explicit(const parameter &params, const device_ptr_type &data_d, const device_ptr_type &q_red_d, real_type QA_cost) const = 0;
    /**
     * @brief Perform an explicit BLAS level 3 operation: `C = alpha * A * B + beta * C` where @p A is a `m x k` matrix, @p B is a `k x n` matrix, @p C is a `m x n` matrix, and @p alpha and @p beta are scalars.
     * @param[in] m the number of rows in @p A and @p C
     * @param[in] n the number of columns in @p B and @p C
     * @param[in] k the number of rows in @p A and number of columns in @p B
     * @param[in] alpha the scalar alpha value
     * @param[in] A the matrix @p A
     * @param[in] B the matrix @p B
     * @param[in] beta the scalar beta value
     * @param[in,out] C the matrix @p C, also used as result matrix
     */
    virtual void run_blas_level_3_kernel_explicit(std::size_t m, std::size_t n, std::size_t k, real_type alpha, const device_ptr_type &A, const device_ptr_type &B, real_type beta, device_ptr_type &C) const = 0;

    //***************************************************//
    //                   predict, score                  //
    //***************************************************//
    /**
     * @brief Calculate the `w` vector used to speedup the linear kernel prediction.
     * @param[in] alpha_d the support vector weights
     * @param[in] sv_d the support vectors
     * @return the `w` vector (`[[nodiscard]]`)
     */
    [[nodiscard]] virtual device_ptr_type run_w_kernel(const device_ptr_type &alpha_d, const device_ptr_type &sv_d) const = 0;
    /**
     * @brief Predict the values of the new @p predict_points_d using the previously learned weights @p alpha_d, biases @p rho_d, and support vectors @p sv_d.
     * @param[in] params the parameter used to predict the values (e.g., the used kernel function)
     * @param[in] w the `w` used to speedup the linear kernel prediction (only used in the linear kernel case)
     * @param[in] alpha_d the previously learned weights
     * @param[in] rho_d the previously calculated biases
     * @param[in] sv_d the previously learned support vectors
     * @param[in] predict_points_d the new data points to predict
     * @return the predicted values (`[[nodiscard]]`)
     */
    [[nodiscard]] virtual device_ptr_type run_predict_kernel(const parameter &params, const device_ptr_type &w, const device_ptr_type &alpha_d, const device_ptr_type &rho_d, const device_ptr_type &sv_d, const device_ptr_type &predict_points_d) const = 0;

    /// The available/used backend devices.
    std::vector<queue_type> devices_{};
};

//***************************************************//
//                        fit                        //
//***************************************************//
template <template <typename> typename device_ptr_t, typename queue_t>
::plssvm::detail::simple_any gpu_csvm<device_ptr_t, queue_t>::setup_data_on_devices(const solver_type solver, const soa_matrix<real_type> &A) const {
    PLSSVM_ASSERT(!A.empty(), "The matrix to setup on the devices may not be empty!");
    PLSSVM_ASSERT(solver != solver_type::automatic, "An explicit solver type must be provided instead of solver_type::automatic!");

    if (solver == solver_type::cg_explicit) {
        // initialize the data on the device
        device_ptr_type data_d{ A.shape(), devices_[0] };  // TODO: don't copy last data point to device?
        data_d.copy_to_device(A);

        return ::plssvm::detail::simple_any{ std::move(data_d) };
    } else {
        // TODO: implement for other solver types
        throw exception{ fmt::format("Assembling the kernel matrix using the {} CG variation is currently not implemented!", solver) };
    }
}

template <template <typename> typename device_ptr_t, typename queue_t>
::plssvm::detail::simple_any gpu_csvm<device_ptr_t, queue_t>::assemble_kernel_matrix(const solver_type solver, const parameter &params, const ::plssvm::detail::simple_any &data, const std::vector<real_type> &q_red, real_type QA_cost) const {
    PLSSVM_ASSERT(!q_red.empty(), "The q_red vector may not be empty!");
    PLSSVM_ASSERT(solver != solver_type::automatic, "An explicit solver type must be provided instead of solver_type::automatic!");

    if (solver == solver_type::cg_explicit) {
        // get the pointer to the data that already is on the device
        const device_ptr_type &data_d = data.get<device_ptr_type>();
        [[maybe_unused]] const std::size_t num_rows_reduced = data_d.size(0) - 1;
        [[maybe_unused]] const std::size_t num_features = data_d.size(1);

        PLSSVM_ASSERT(num_rows_reduced > 0, "At least one row must be given!");
        PLSSVM_ASSERT(num_features > 0, "At least one feature must be given!");
        PLSSVM_ASSERT((num_rows_reduced + 1) * num_features == data_d.size(),
                      "The number of values on the device data array is {}, but the provided sizes are {} ((num_rows_reduced + 1) * num_features)",
                      data_d.size(),
                      (num_rows_reduced + 1) * num_features);

        // allocate memory for the values currently not on the device
        device_ptr_type q_red_d{ q_red.size(), devices_[0] };
        q_red_d.copy_to_device(q_red);
        device_ptr_type kernel_matrix = this->run_assemble_kernel_matrix_explicit(params, data_d, q_red_d, QA_cost);

#if defined(PLSSVM_USE_GEMM)
        PLSSVM_ASSERT(num_rows_reduced * num_rows_reduced == kernel_matrix.size(),
                      "The kernel matrix must be a quadratic matrix with num_rows_reduced^2 ({}) entries, but is {}!",
                      num_rows_reduced * num_rows_reduced,
                      kernel_matrix.size());
#else
        PLSSVM_ASSERT(num_rows_reduced * (num_rows_reduced + 1) / 2 == kernel_matrix.size(),
                      "The kernel matrix must be a triangular matrix only with num_rows_reduced * (num_rows_reduced + 1) / 2 ({}) entries, but is {}!",
                      num_rows_reduced * (num_rows_reduced + 1) / 2,
                      kernel_matrix.size());
#endif

        return ::plssvm::detail::simple_any{ std::move(kernel_matrix) };
    } else {
        // TODO: implement for other solver types
        throw exception{ fmt::format("Assembling the kernel matrix using the {} CG variation is currently not implemented!", solver) };
    }
}

template <template <typename> typename device_ptr_t, typename queue_t>
void gpu_csvm<device_ptr_t, queue_t>::blas_level_3(const solver_type solver, const real_type alpha, const ::plssvm::detail::simple_any &A, const soa_matrix<real_type> &B, const real_type beta, soa_matrix<real_type> &C) const {
    PLSSVM_ASSERT(!B.empty(), "The B matrix may not be empty!");
    PLSSVM_ASSERT(!C.empty(), "The C matrix may not be empty!");
    PLSSVM_ASSERT(solver != solver_type::automatic, "An explicit solver type must be provided instead of solver_type::automatic!");

    if (solver == solver_type::cg_explicit) {
        const device_ptr_type &A_d = A.get<device_ptr_type>();
        PLSSVM_ASSERT(!A_d.empty(), "The A matrix may not be empty!");

        const std::size_t num_rhs = B.num_rows();
        const std::size_t num_rows = B.num_cols();

        // allocate memory on the device
        device_ptr_type B_d{ B.shape(), devices_[0] };
        B_d.copy_to_device(B);
        device_ptr_type C_d{ C.shape(), devices_[0] };
        C_d.copy_to_device(C);

        this->run_blas_level_3_kernel_explicit(num_rows, num_rhs, num_rows, alpha, A_d, B_d, beta, C_d);

        C_d.copy_to_host(C);
    } else {
        // TODO: implement for other solver types
        throw exception{ fmt::format("The GEMM calculation using the {} CG variation is currently not implemented!", solver) };
    }
}

//***************************************************//
//                   predict, score                  //
//***************************************************//
template <template <typename> typename device_ptr_t, typename queue_t>
aos_matrix<real_type> gpu_csvm<device_ptr_t, queue_t>::predict_values(const parameter &params,
<<<<<<< HEAD
                                                                                   const soa_matrix<real_type> &support_vectors,
                                                                                   const aos_matrix<real_type> &alpha,
                                                                                   const std::vector<real_type> &rho,
                                                                                   aos_matrix<real_type> &w,
                                                                                   const soa_matrix<real_type> &predict_points) const {
=======
                                                                      const aos_matrix<real_type> &support_vectors,
                                                                      const aos_matrix<real_type> &alpha,
                                                                      const std::vector<real_type> &rho,
                                                                      aos_matrix<real_type> &w,
                                                                      const aos_matrix<real_type> &predict_points) const {
>>>>>>> cb67a709
    PLSSVM_ASSERT(!support_vectors.empty(), "The support vectors must not be empty!");
    PLSSVM_ASSERT(!alpha.empty(), "The alpha vectors (weights) must not be empty!");
    PLSSVM_ASSERT(support_vectors.num_rows() == alpha.num_cols(), "The number of support vectors ({}) and number of weights ({}) must be the same!", support_vectors.num_rows(), alpha.num_cols());
    PLSSVM_ASSERT(rho.size() == alpha.num_rows(), "The number of rho values ({}) and the number of weight vectors ({}) must be the same!", rho.size(), alpha.num_rows());
    PLSSVM_ASSERT(w.empty() || support_vectors.num_cols() == w.num_cols(), "Either w must be empty or contain exactly the same number of values ({}) as features are present ({})!", w.num_cols(), support_vectors.num_cols());
    PLSSVM_ASSERT(w.empty() || alpha.num_rows() == w.num_rows(), "Either w must be empty or contain exactly the same number of vectors ({}) as the alpha vector ({})!", w.num_rows(), alpha.num_rows());
    PLSSVM_ASSERT(!predict_points.empty(), "The data points to predict must not be empty!");
    PLSSVM_ASSERT(support_vectors.num_cols() == predict_points.num_cols(), "The number of features in the support vectors ({}) must be the same as in the data points to predict ({})!", support_vectors.num_cols(), predict_points.num_cols());

    // defined sizes
    const std::size_t num_classes = alpha.num_rows();
    const std::size_t num_predict_points = predict_points.num_rows();
    const std::size_t num_features = predict_points.num_cols();

    device_ptr_type sv_d{ support_vectors.shape(), devices_[0] };
    sv_d.copy_to_device(support_vectors);
    device_ptr_type predict_points_d{ predict_points.shape(), devices_[0] };
    predict_points_d.copy_to_device(predict_points);

    device_ptr_type w_d;  // only used when predicting linear kernel functions
    device_ptr_type alpha_d{ alpha.shape(), devices_[0] };
    alpha_d.copy_to_device(alpha);
    device_ptr_type rho_d{ num_classes, devices_[0] };
    rho_d.copy_to_device(rho);

    if (params.kernel_type == kernel_function_type::linear) {
        // special optimization for the linear kernel function
        if (w.empty()) {
            // fill w vector
            w_d = this->run_w_kernel(alpha_d, sv_d);

            // convert 1D result to aos_matrix out-parameter
            w = aos_matrix<real_type>{ num_classes, num_features };
            w_d.copy_to_host(w);
        } else {
            // w already provided -> copy to device
            w_d = device_ptr_type{ { num_classes, num_features }, devices_[0] };
            w_d.copy_to_device(w);
        }
    }

    // predict
    const device_ptr_type out_d = this->run_predict_kernel(params, w_d, alpha_d, rho_d, sv_d, predict_points_d);

    // copy results back to host
    aos_matrix<real_type> out_ret{ num_predict_points, num_classes };
    out_d.copy_to_host(out_ret);
    return out_ret;
}

}  // namespace plssvm::detail

#endif  // PLSSVM_BACKENDS_GPU_CSVM_HPP_<|MERGE_RESOLUTION|>--- conflicted
+++ resolved
@@ -273,19 +273,11 @@
 //***************************************************//
 template <template <typename> typename device_ptr_t, typename queue_t>
 aos_matrix<real_type> gpu_csvm<device_ptr_t, queue_t>::predict_values(const parameter &params,
-<<<<<<< HEAD
-                                                                                   const soa_matrix<real_type> &support_vectors,
-                                                                                   const aos_matrix<real_type> &alpha,
-                                                                                   const std::vector<real_type> &rho,
-                                                                                   aos_matrix<real_type> &w,
-                                                                                   const soa_matrix<real_type> &predict_points) const {
-=======
-                                                                      const aos_matrix<real_type> &support_vectors,
+                                                                      const soa_matrix<real_type> &support_vectors,
                                                                       const aos_matrix<real_type> &alpha,
                                                                       const std::vector<real_type> &rho,
                                                                       aos_matrix<real_type> &w,
-                                                                      const aos_matrix<real_type> &predict_points) const {
->>>>>>> cb67a709
+                                                                      const soa_matrix<real_type> &predict_points) const {
     PLSSVM_ASSERT(!support_vectors.empty(), "The support vectors must not be empty!");
     PLSSVM_ASSERT(!alpha.empty(), "The alpha vectors (weights) must not be empty!");
     PLSSVM_ASSERT(support_vectors.num_rows() == alpha.num_cols(), "The number of support vectors ({}) and number of weights ({}) must be the same!", support_vectors.num_rows(), alpha.num_cols());
