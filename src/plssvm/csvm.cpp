/**
 * @author Alexander Van Craen
 * @author Marcel Breyer
 * @copyright 2018-today The PLSSVM project - All Rights Reserved
 * @license This file is part of the PLSSVM project which is released under the MIT license.
 *          See the LICENSE.md file in the project root for full license information.
 */

#include "plssvm/csvm.hpp"

#include "plssvm/constants.hpp"                   // plssvm::real_type
#include "plssvm/detail/assert.hpp"               // PLSSVM_ASSERT
#include "plssvm/detail/logger.hpp"               // plssvm::detail::log, plssvm::verbosity_level
#include "plssvm/detail/operators.hpp"            // plssvm operator overloads for vectors
#include "plssvm/detail/performance_tracker.hpp"  // PLSSVM_DETAIL_PERFORMANCE_TRACKER_ADD_TRACKING_ENTRY, plssvm::detail::tracking_entry
#include "plssvm/detail/simple_any.hpp"           // plssvm::detail::simple_any
#include "plssvm/exceptions/exceptions.hpp"       // plssvm::invalid_parameter_exception
#include "plssvm/kernel_function_types.hpp"       // plssvm::kernel_function_type, plssvm::kernel_function
#include "plssvm/matrix.hpp"                      // plssvm::aos_matrix
#include "plssvm/parameter.hpp"                   // plssvm::parameter
#include "plssvm/solver_types.hpp"                // plssvm::solver_type

#include "fmt/core.h"  // fmt::format

#include <algorithm>   // std::count
#include <chrono>      // std::chrono::{steady_clock, duration_cast, milliseconds}
#include <cstddef>     // std::size_t
#include <functional>  // std::plus
#include <numeric>     // std::inner_product
#include <utility>     // std::move
#include <utility>     // std::pair, std::make_pair
#include <vector>      // std::vector

namespace plssvm {

void csvm::sanity_check_parameter() const {
    // kernel: valid kernel function
    if (params_.kernel_type != kernel_function_type::linear && params_.kernel_type != kernel_function_type::polynomial && params_.kernel_type != kernel_function_type::rbf) {
        throw invalid_parameter_exception{ fmt::format("Invalid kernel function {} given!", detail::to_underlying(params_.kernel_type)) };
    }

    // gamma: must be greater than 0 IF explicitly provided, but only in the polynomial and rbf kernel
    if ((params_.kernel_type == kernel_function_type::polynomial || params_.kernel_type == kernel_function_type::rbf) && !params_.gamma.is_default() && params_.gamma.value() <= real_type{ 0.0 }) {
        throw invalid_parameter_exception{ fmt::format("gamma must be greater than 0.0, but is {}!", params_.gamma) };
    }
    // degree: all allowed
    // coef0: all allowed
    // cost: all allowed
}

soa_matrix<real_type> csvm::conjugate_gradients(const detail::simple_any &A, const soa_matrix<real_type> &B, const real_type eps, const unsigned long long max_cg_iter, const solver_type cg_solver) const {
    using namespace plssvm::operators;

    PLSSVM_ASSERT(!B.empty(), "The right-hand sides may not be empty!");

    const std::size_t num_rows = B.num_cols();
    const std::size_t num_rhs = B.num_rows();

    // timing for each CG iteration
    std::chrono::milliseconds total_iteration_time{};
    std::chrono::milliseconds total_blas_level_3_time{};

    //
    // perform Conjugate Gradients (CG) algorithm
    //

    soa_matrix<real_type> X{ num_rhs, num_rows, real_type{ 1.0 } };

    // R = B - A * X
<<<<<<< HEAD
    soa_matrix<real_type> R{ B };
    total_blas_gemm_time += this->run_blas_gemm(cg_solver, real_type{ -1.0 }, A, X, real_type{ 1.0 }, R);
=======
    aos_matrix<real_type> R{ B };
    total_blas_level_3_time += this->run_blas_level_3(cg_solver, real_type{ -1.0 }, A, X, real_type{ 1.0 }, R);
>>>>>>> 0be62997

    // delta = R.T * R
    std::vector<real_type> delta(num_rhs);
    #pragma omp parallel for default(none) shared(R, delta) firstprivate(num_rhs, num_rows)
    for (std::size_t i = 0; i < num_rhs; ++i) {
        real_type temp{ 0.0 };
        #pragma omp simd reduction(+ : temp)
        for (std::size_t j = 0; j < num_rows; ++j) {
            temp += R(i, j) * R(i, j);
        }
        delta[i] = temp;
    }
    const std::vector<real_type> delta0(delta);

    soa_matrix<real_type> D{ R };

    // get the index of the rhs that has the largest residual difference wrt to its target residual
    const auto rhs_idx_max_residual_difference = [&]() {
        const real_type max_difference{ 0.0 };
        std::size_t idx{ 0 };
        for (std::size_t i = 0; i < delta.size(); ++i) {
            const real_type difference = delta[i] - (eps * eps * delta0[i]);
            if (difference > max_difference) {
                idx = i;
            }
        }
        return idx;
    };
    // get the number of rhs that have already been converged
    const auto num_rhs_converged = [eps, &delta, &delta0]() {
        return static_cast<std::size_t>(std::inner_product(delta.cbegin(), delta.cend(), delta0.cbegin(),
                                                           real_type{ 0.0 },
                                                           std::plus<>{},
                                                           [eps](const real_type d, const real_type d0) { return d <= eps * eps *d0; }));
    };

    unsigned long long iter = 0;
    while (iter < max_cg_iter && num_rhs_converged() < num_rhs) {
        const std::size_t max_residual_difference_idx = rhs_idx_max_residual_difference();
        detail::log(verbosity_level::full | verbosity_level::timing,
                    "Start Iteration {} (max: {}) with {}/{} converged rhs (max residual {} with target residual {} for rhs {}). ",
                    iter + 1,
                    max_cg_iter,
                    num_rhs_converged(),
                    num_rhs,
                    delta[max_residual_difference_idx],
                    eps * eps * delta0[max_residual_difference_idx],
                    max_residual_difference_idx);
        const std::chrono::steady_clock::time_point iteration_start_time = std::chrono::steady_clock::now();

        // Q = A * D
<<<<<<< HEAD
        soa_matrix<real_type> Q{ D.num_rows(), D.num_cols() };
        total_blas_gemm_time += this->run_blas_gemm(cg_solver, real_type{ 1.0 }, A, D, real_type{ 0.0 }, Q);
=======
        aos_matrix<real_type> Q{ D.num_rows(), D.num_cols() };
        total_blas_level_3_time += this->run_blas_level_3(cg_solver, real_type{ 1.0 }, A, D, real_type{ 0.0 }, Q);
>>>>>>> 0be62997

        // alpha = delta_new / (D^T * Q))
        std::vector<real_type> alpha(num_rhs);
        #pragma omp parallel for default(none) shared(D, Q, alpha, delta) firstprivate(num_rhs, num_rows)
        for (std::size_t i = 0; i < num_rhs; ++i) {
            real_type temp{ 0.0 };
            #pragma omp simd reduction(+ : temp)
            for (std::size_t dim = 0; dim < num_rows; ++dim) {
                temp += D(i, dim) * Q(i, dim);
            }
            alpha[i] = delta[i] / temp;
        }

        // X = X + alpha * D
        #pragma omp parallel for collapse(2) default(none) shared(X, alpha, D) firstprivate(num_rhs, num_rows)
        for (std::size_t i = 0; i < num_rhs; ++i) {
            for (std::size_t dim = 0; dim < num_rows; ++dim) {
                X(i, dim) += alpha[i] * D(i, dim);
            }
        }

        if (iter % 50 == 49) {
            // explicitly recalculate residual to remove accumulating floating point errors
            // R = B - A * X
            R = B;
            total_blas_level_3_time += this->run_blas_level_3(cg_solver, real_type{ -1.0 }, A, X, real_type{ 1.0 }, R);
        } else {
            // R = R - alpha * Q
            #pragma omp parallel for collapse(2) default(none) shared(R, alpha, Q) firstprivate(num_rhs, num_rows)
            for (std::size_t i = 0; i < num_rhs; ++i) {
                for (std::size_t dim = 0; dim < num_rows; ++dim) {
                    R(i, dim) -= alpha[i] * Q(i, dim);
                }
            }
        }

        // delta = R^T * R
        const std::vector<real_type> delta_old = delta;
        #pragma omp parallel for default(none) shared(R, delta) firstprivate(num_rhs, num_rows)
        for (std::size_t col = 0; col < num_rhs; ++col) {
            real_type temp{ 0.0 };
            #pragma omp simd reduction(+ : temp)
            for (std::size_t row = 0; row < num_rows; ++row) {
                temp += R(col, row) * R(col, row);
            }
            delta[col] = temp;
        }

        // beta = delta_new / delta_old
        const std::vector<real_type> beta = delta / delta_old;
        // D = beta * D + R
        #pragma omp parallel for collapse(2) default(none) shared(D, beta, R) firstprivate(num_rhs, num_rows)
        for (std::size_t i = 0; i < num_rhs; ++i) {
            for (std::size_t dim = 0; dim < num_rows; ++dim) {
                D(i, dim) = beta[i] * D(i, dim) + R(i, dim);
            }
        }

        const std::chrono::steady_clock::time_point iteration_end_time = std::chrono::steady_clock::now();
        const std::chrono::duration iteration_duration = std::chrono::duration_cast<std::chrono::milliseconds>(iteration_end_time - iteration_start_time);
        detail::log(verbosity_level::full | verbosity_level::timing,
                    "Done in {}.\n",
                    iteration_duration);
        total_iteration_time += iteration_duration;

        // next CG iteration
        ++iter;
    }
    const std::size_t max_residual_difference_idx = rhs_idx_max_residual_difference();
    detail::log(verbosity_level::full | verbosity_level::timing,
                "Finished after {}/{} iterations with {}/{} converged rhs (max residual {} with target residual {} for rhs {}) and an average iteration time of {} and an average GEMM time of {}.\n",
                detail::tracking_entry{ "cg", "iterations", iter },
                detail::tracking_entry{ "cg", "max_iterations", max_cg_iter },
                detail::tracking_entry{ "cg", "num_converged_rhs", num_rhs_converged() },
                detail::tracking_entry{ "cg", "num_rhs", num_rhs },
                delta[max_residual_difference_idx],
                eps * eps * delta0[max_residual_difference_idx],
                max_residual_difference_idx,
                detail::tracking_entry{ "cg", "avg_iteration_time", total_iteration_time / iter },
                detail::tracking_entry{ "cg", "avg_blas_level_3_time", total_blas_level_3_time / (1 + iter + iter / 50) });
    PLSSVM_DETAIL_PERFORMANCE_TRACKER_ADD_TRACKING_ENTRY((detail::tracking_entry{ "cg", "residuals", delta }));
    PLSSVM_DETAIL_PERFORMANCE_TRACKER_ADD_TRACKING_ENTRY((detail::tracking_entry{ "cg", "target_residuals", eps * eps * delta0 }));
    PLSSVM_DETAIL_PERFORMANCE_TRACKER_ADD_TRACKING_ENTRY((detail::tracking_entry{ "cg", "epsilon", eps }));
    detail::log(verbosity_level::libsvm,
                "optimization finished, #iter = {}\n",
                iter);

    return X;
}

std::pair<std::vector<real_type>, real_type> csvm::perform_dimensional_reduction(const parameter &params, const soa_matrix<real_type> &A) const {
    const std::chrono::steady_clock::time_point dimension_reduction_start_time = std::chrono::steady_clock::now();

    const std::size_t num_rows_reduced = A.num_rows() - 1;

    // create q_red vector and calculate QA_costs
    std::vector<real_type> q_red(num_rows_reduced);
    switch (params.kernel_type) {
        case kernel_function_type::linear:
            #pragma omp parallel for default(none) shared(q_red, A) firstprivate(num_rows_reduced)
            for (std::size_t i = 0; i < num_rows_reduced; ++i) {
                q_red[i] = kernel_function<kernel_function_type::linear>(A, i, A, num_rows_reduced);
            }
            break;
        case kernel_function_type::polynomial:
            #pragma omp parallel for default(none) shared(q_red, A, params) firstprivate(num_rows_reduced)
            for (std::size_t i = 0; i < num_rows_reduced; ++i) {
                q_red[i] = kernel_function<kernel_function_type::polynomial>(A, i, A, num_rows_reduced, params.degree.value(), params.gamma.value(), params.coef0.value());
            }
            break;
        case kernel_function_type::rbf:
            #pragma omp parallel for default(none) shared(q_red, A, params) firstprivate(num_rows_reduced)
            for (std::size_t i = 0; i < num_rows_reduced; ++i) {
                q_red[i] = kernel_function<kernel_function_type::rbf>(A, i, A, num_rows_reduced, params.gamma.value());
            }
            break;
    }
    const real_type QA_cost = kernel_function(A, num_rows_reduced, A, num_rows_reduced, params) + real_type{ 1.0 } / params.cost;
    const std::chrono::steady_clock::time_point dimension_reduction_end_time = std::chrono::steady_clock::now();
    detail::log(verbosity_level::full | verbosity_level::timing,
                "Performed dimensional reduction in {}.\n",
                detail::tracking_entry{ "cg", "dimensional_reduction", std::chrono::duration_cast<std::chrono::milliseconds>(dimension_reduction_end_time - dimension_reduction_start_time) });

    return std::make_pair(std::move(q_red), QA_cost);
}

<<<<<<< HEAD
std::chrono::duration<long, std::milli> csvm::run_blas_gemm(const solver_type cg_solver, const real_type alpha, const detail::simple_any &A, const soa_matrix<real_type> &B, const real_type beta, soa_matrix<real_type> &C) const {
=======
std::chrono::duration<long, std::milli> csvm::run_blas_level_3(const solver_type cg_solver, const real_type alpha, const detail::simple_any &A, const aos_matrix<real_type> &B, const real_type beta, aos_matrix<real_type> &C) const {
>>>>>>> 0be62997
    const std::chrono::steady_clock::time_point start_time = std::chrono::steady_clock::now();

    this->blas_level_3(cg_solver, alpha, A, B, beta, C);

    const std::chrono::steady_clock::time_point end_time = std::chrono::steady_clock::now();
    return std::chrono::duration_cast<std::chrono::milliseconds>(end_time - start_time);
}

}  // namespace plssvm<|MERGE_RESOLUTION|>--- conflicted
+++ resolved
@@ -67,13 +67,8 @@
     soa_matrix<real_type> X{ num_rhs, num_rows, real_type{ 1.0 } };
 
     // R = B - A * X
-<<<<<<< HEAD
     soa_matrix<real_type> R{ B };
-    total_blas_gemm_time += this->run_blas_gemm(cg_solver, real_type{ -1.0 }, A, X, real_type{ 1.0 }, R);
-=======
-    aos_matrix<real_type> R{ B };
     total_blas_level_3_time += this->run_blas_level_3(cg_solver, real_type{ -1.0 }, A, X, real_type{ 1.0 }, R);
->>>>>>> 0be62997
 
     // delta = R.T * R
     std::vector<real_type> delta(num_rhs);
@@ -125,13 +120,8 @@
         const std::chrono::steady_clock::time_point iteration_start_time = std::chrono::steady_clock::now();
 
         // Q = A * D
-<<<<<<< HEAD
         soa_matrix<real_type> Q{ D.num_rows(), D.num_cols() };
-        total_blas_gemm_time += this->run_blas_gemm(cg_solver, real_type{ 1.0 }, A, D, real_type{ 0.0 }, Q);
-=======
-        aos_matrix<real_type> Q{ D.num_rows(), D.num_cols() };
         total_blas_level_3_time += this->run_blas_level_3(cg_solver, real_type{ 1.0 }, A, D, real_type{ 0.0 }, Q);
->>>>>>> 0be62997
 
         // alpha = delta_new / (D^T * Q))
         std::vector<real_type> alpha(num_rhs);
@@ -258,11 +248,7 @@
     return std::make_pair(std::move(q_red), QA_cost);
 }
 
-<<<<<<< HEAD
-std::chrono::duration<long, std::milli> csvm::run_blas_gemm(const solver_type cg_solver, const real_type alpha, const detail::simple_any &A, const soa_matrix<real_type> &B, const real_type beta, soa_matrix<real_type> &C) const {
-=======
-std::chrono::duration<long, std::milli> csvm::run_blas_level_3(const solver_type cg_solver, const real_type alpha, const detail::simple_any &A, const aos_matrix<real_type> &B, const real_type beta, aos_matrix<real_type> &C) const {
->>>>>>> 0be62997
+std::chrono::duration<long, std::milli> csvm::run_blas_level_3(const solver_type cg_solver, const real_type alpha, const detail::simple_any &A, const soa_matrix<real_type> &B, const real_type beta, soa_matrix<real_type> &C) const {
     const std::chrono::steady_clock::time_point start_time = std::chrono::steady_clock::now();
 
     this->blas_level_3(cg_solver, alpha, A, B, beta, C);
