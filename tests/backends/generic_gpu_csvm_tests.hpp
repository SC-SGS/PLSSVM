--- conflicted
+++ resolved
@@ -227,11 +227,7 @@
         w_d = svm.run_w_kernel(weights_d, sv_d);
     }
     // create predict points
-<<<<<<< HEAD
-    const auto predict_points = util::generate_random_matrix<plssvm::soa_matrix<plssvm::real_type>>(data.data().num_rows(), data.data().num_cols());
-=======
-    const auto predict_points = util::generate_specific_matrix<plssvm::aos_matrix<plssvm::real_type>>(data.data().num_rows(), data.data().num_cols());
->>>>>>> 72218a96
+    const auto predict_points = util::generate_specific_matrix<plssvm::soa_matrix<plssvm::real_type>>(data.data().num_rows(), data.data().num_cols());
     device_ptr_type predict_points_d{ predict_points.shape(), device };
     predict_points_d.copy_to_device(predict_points);
     // create rho vector
