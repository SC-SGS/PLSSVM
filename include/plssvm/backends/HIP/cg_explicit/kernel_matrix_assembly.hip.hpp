/**
 * @file
 * @author Alexander Van Craen
 * @author Marcel Breyer
 * @copyright 2018-today The PLSSVM project - All Rights Reserved
 * @license This file is part of the PLSSVM project which is released under the MIT license.
 *          See the LICENSE.md file in the project root for full license information.
 *
 * @brief Functions for explicitly assemblying the kernel matrix using the HIP backend.
 */

#ifndef PLSSVM_BACKENDS_HIP_CG_EXPLICIT_KERNEL_MATRIX_ASSEMBLY_HIP_HPP_
#define PLSSVM_BACKENDS_HIP_CG_EXPLICIT_KERNEL_MATRIX_ASSEMBLY_HIP_HPP_
#pragma once

#include "plssvm/constants.hpp"  // plssvm::real_type, plssvm::THREAD_BLOCK_SIZE, plssvm::FEATURE_BLOCK_SIZE

#include "hip/hip_runtime.h"
#include "hip/hip_runtime_api.h"

namespace plssvm::hip {

/**
 * @brief Create the explicit kernel matrix using the linear kernel function (\f$\vec{u}^T \cdot \vec{v}\f$).
 * @param[out] ret the calculated kernel matrix
 * @param[in] data_d the data points to calculate the kernel matrix from
 * @param[in] num_rows the number of data points
 * @param[in] num_features the number of features per data point
 * @param[in] q the vector used in the dimensional reduction
 * @param[in] QA_cost the scalar used in the dimensional reduction
 * @param[in] cost the cost factor the diagonal is scaled with
 */
__global__ void device_kernel_assembly_linear(real_type *ret, const real_type *data_d, const unsigned long long num_rows, const unsigned long long num_features, const real_type *q, const real_type QA_cost, const real_type cost) {
    const unsigned long long i = (blockIdx.x * blockDim.x + threadIdx.x) * INTERNAL_BLOCK_SIZE;
    const unsigned long long i_linear = blockIdx.x * blockDim.x * INTERNAL_BLOCK_SIZE + threadIdx.x;
    const unsigned long long j = (blockIdx.y * blockDim.y + threadIdx.y) * INTERNAL_BLOCK_SIZE;
    const unsigned long long j_cached_idx_linear = blockIdx.y * blockDim.y * INTERNAL_BLOCK_SIZE + threadIdx.x;

    __shared__ real_type data_cache_i[FEATURE_BLOCK_SIZE][INTERNAL_BLOCK_SIZE * THREAD_BLOCK_SIZE];
    __shared__ real_type data_cache_j[FEATURE_BLOCK_SIZE][INTERNAL_BLOCK_SIZE * THREAD_BLOCK_SIZE];

    if (blockIdx.x >= blockIdx.y) {
        real_type temp[INTERNAL_BLOCK_SIZE][INTERNAL_BLOCK_SIZE] = { { 0.0 } };

        for (unsigned long long dim = 0; dim < num_features; dim += FEATURE_BLOCK_SIZE) {
            // load data into shared memory
            for (unsigned internal = 0; internal < INTERNAL_BLOCK_SIZE; ++internal) {
                const unsigned long long global_i = i_linear + internal * THREAD_BLOCK_SIZE;
                const unsigned long long global_j = j_cached_idx_linear + internal * THREAD_BLOCK_SIZE;

                data_cache_i[threadIdx.y][internal * THREAD_BLOCK_SIZE + threadIdx.x] = data_d[(dim + threadIdx.y) * (num_rows + 1 + THREAD_BLOCK_PADDING) + global_i];
                data_cache_i[threadIdx.y + THREAD_BLOCK_SIZE][internal * THREAD_BLOCK_SIZE + threadIdx.x] = data_d[(dim + threadIdx.y + THREAD_BLOCK_SIZE) * (num_rows + 1 + THREAD_BLOCK_PADDING) + global_i];
                data_cache_j[threadIdx.y][internal * THREAD_BLOCK_SIZE + threadIdx.x] = data_d[(dim + threadIdx.y) * (num_rows + 1 + THREAD_BLOCK_PADDING) + global_j];
                data_cache_j[threadIdx.y + THREAD_BLOCK_SIZE][internal * THREAD_BLOCK_SIZE + threadIdx.x] = data_d[(dim + threadIdx.y + THREAD_BLOCK_SIZE) * (num_rows + 1 + THREAD_BLOCK_PADDING) + global_j];
            }
            __syncthreads();

            // calculation
            for (unsigned block_dim = 0; block_dim < FEATURE_BLOCK_SIZE; ++block_dim) {
                for (unsigned internal_i = 0; internal_i < INTERNAL_BLOCK_SIZE; ++internal_i) {
                    for (unsigned internal_j = 0; internal_j < INTERNAL_BLOCK_SIZE; ++internal_j) {
                        temp[internal_i][internal_j] += data_cache_i[block_dim][threadIdx.x * INTERNAL_BLOCK_SIZE + internal_i] * data_cache_j[block_dim][threadIdx.y * INTERNAL_BLOCK_SIZE + internal_j];
                    }
                }
            }
            __syncthreads();
        }

        for (unsigned internal_i = 0; internal_i < INTERNAL_BLOCK_SIZE; ++internal_i) {
            for (unsigned internal_j = 0; internal_j < INTERNAL_BLOCK_SIZE; ++internal_j) {
                const unsigned long long global_i = i + internal_i;
                const unsigned long long global_j = j + internal_j;

                if (global_i < num_rows && global_j < num_rows && global_i >= global_j) {
                    real_type temp_ij = temp[internal_i][internal_j];
                    temp_ij = temp_ij + QA_cost - q[global_i] - q[global_j];
                    if (global_i == global_j) {
                        temp_ij += cost;
                    }

<<<<<<< HEAD
                    ret[global_j * (num_rows + THREAD_BLOCK_PADDING) + global_i - global_j * (global_j + 1) / 2] = temp_ij;
=======
#if defined(PLSSVM_USE_GEMM)
                    ret[global_j * num_rows + global_i] = temp_ij;
                    ret[global_i * num_rows + global_j] = temp_ij;
#else
                    ret[global_j * num_rows + global_i - global_j * (global_j + 1) / 2] = temp_ij;
#endif
>>>>>>> 0b51e7c3
                }
            }
        }
    }
}

/**
 * @brief Create the explicit kernel matrix using the polynomial kernel function (\f$(gamma \cdot \vec{u}^T \cdot \vec{v} + coef0)^{degree}\f$).
 * @param[out] ret the calculated kernel matrix
 * @param[in] data_d the data points to calculate the kernel matrix from
 * @param[in] num_rows the number of data points
 * @param[in] num_features the number of features per data point
 * @param[in] q the vector used in the dimensional reduction
 * @param[in] QA_cost the scalar used in the dimensional reduction
 * @param[in] cost the cost factor the diagonal is scaled with
 * @param[in] degree parameter used in the polynomial kernel function
 * @param[in] gamma parameter used in the polynomial kernel function
 * @param[in] coef0 parameter used in the polynomial kernel function
 */
__global__ void device_kernel_assembly_polynomial(real_type *ret, const real_type *data_d, const unsigned long long num_rows, const unsigned long long num_features, const real_type *q, const real_type QA_cost, const real_type cost, const int degree, const real_type gamma, const real_type coef0) {
    const unsigned long long i = (blockIdx.x * blockDim.x + threadIdx.x) * INTERNAL_BLOCK_SIZE;
    const unsigned long long i_linear = blockIdx.x * blockDim.x * INTERNAL_BLOCK_SIZE + threadIdx.x;
    const unsigned long long j = (blockIdx.y * blockDim.y + threadIdx.y) * INTERNAL_BLOCK_SIZE;
    const unsigned long long j_cached_idx_linear = blockIdx.y * blockDim.y * INTERNAL_BLOCK_SIZE + threadIdx.x;

    __shared__ real_type data_cache_i[FEATURE_BLOCK_SIZE][INTERNAL_BLOCK_SIZE * THREAD_BLOCK_SIZE];
    __shared__ real_type data_cache_j[FEATURE_BLOCK_SIZE][INTERNAL_BLOCK_SIZE * THREAD_BLOCK_SIZE];

    if (blockIdx.x >= blockIdx.y) {
        real_type temp[INTERNAL_BLOCK_SIZE][INTERNAL_BLOCK_SIZE] = { { 0.0 } };

        for (unsigned long long dim = 0; dim < num_features; dim += FEATURE_BLOCK_SIZE) {
            // load data into shared memory
            for (unsigned internal = 0; internal < INTERNAL_BLOCK_SIZE; ++internal) {
                const unsigned long long global_i = i_linear + internal * THREAD_BLOCK_SIZE;
                const unsigned long long global_j = j_cached_idx_linear + internal * THREAD_BLOCK_SIZE;

                data_cache_i[threadIdx.y][internal * THREAD_BLOCK_SIZE + threadIdx.x] = data_d[(dim + threadIdx.y) * (num_rows + 1 + THREAD_BLOCK_PADDING) + global_i];
                data_cache_i[threadIdx.y + THREAD_BLOCK_SIZE][internal * THREAD_BLOCK_SIZE + threadIdx.x] = data_d[(dim + threadIdx.y + THREAD_BLOCK_SIZE) * (num_rows + 1 + THREAD_BLOCK_PADDING) + global_i];
                data_cache_j[threadIdx.y][internal * THREAD_BLOCK_SIZE + threadIdx.x] = data_d[(dim + threadIdx.y) * (num_rows + 1 + THREAD_BLOCK_PADDING) + global_j];
                data_cache_j[threadIdx.y + THREAD_BLOCK_SIZE][internal * THREAD_BLOCK_SIZE + threadIdx.x] = data_d[(dim + threadIdx.y + THREAD_BLOCK_SIZE) * (num_rows + 1 + THREAD_BLOCK_PADDING) + global_j];
            }
            __syncthreads();

            // calculation
            for (unsigned block_dim = 0; block_dim < FEATURE_BLOCK_SIZE; ++block_dim) {
                for (unsigned internal_i = 0; internal_i < INTERNAL_BLOCK_SIZE; ++internal_i) {
                    for (unsigned internal_j = 0; internal_j < INTERNAL_BLOCK_SIZE; ++internal_j) {
                        temp[internal_i][internal_j] += data_cache_i[block_dim][threadIdx.x * INTERNAL_BLOCK_SIZE + internal_i] * data_cache_j[block_dim][threadIdx.y * INTERNAL_BLOCK_SIZE + internal_j];
                    }
                }
            }
            __syncthreads();
        }

        for (unsigned internal_i = 0; internal_i < INTERNAL_BLOCK_SIZE; ++internal_i) {
            for (unsigned internal_j = 0; internal_j < INTERNAL_BLOCK_SIZE; ++internal_j) {
                const unsigned long long global_i = i + internal_i;
                const unsigned long long global_j = j + internal_j;

                if (global_i < num_rows && global_j < num_rows && global_i >= global_j) {
                    real_type temp_ij = temp[internal_i][internal_j];
                    temp_ij = pow(gamma * temp_ij + coef0, (double) degree) + QA_cost - q[global_i] - q[global_j];
                    if (global_i == global_j) {
                        temp_ij += cost;
                    }

<<<<<<< HEAD
                    ret[global_j * (num_rows + THREAD_BLOCK_PADDING) + global_i - global_j * (global_j + 1) / 2] = temp_ij;
=======
#if defined(PLSSVM_USE_GEMM)
                    ret[global_j * num_rows + global_i] = temp_ij;
                    ret[global_i * num_rows + global_j] = temp_ij;
#else
                    ret[global_j * num_rows + global_i - global_j * (global_j + 1) / 2] = temp_ij;
#endif
>>>>>>> 0b51e7c3
                }
            }
        }
    }
}

/**
 * @brief Create the explicit kernel matrix using the rbf kernel function (\f$e^{(-gamma \cdot |\vec{u} - \vec{v}|^2)}\f$).
 * @param[out] ret the calculated kernel matrix
 * @param[in] data_d the data points to calculate the kernel matrix from
 * @param[in] num_rows the number of data points
 * @param[in] num_features the number of features per data point
 * @param[in] q the vector used in the dimensional reduction
 * @param[in] QA_cost the scalar used in the dimensional reduction
 * @param[in] cost the cost factor the diagonal is scaled with
 * @param[in] gamma parameter used in the rbf kernel function
 */
__global__ void device_kernel_assembly_rbf(real_type *ret, const real_type *data_d, const unsigned long long num_rows, const unsigned long long num_features, const real_type *q, const real_type QA_cost, const real_type cost, const real_type gamma) {
    const unsigned long long i = (blockIdx.x * blockDim.x + threadIdx.x) * INTERNAL_BLOCK_SIZE;
    const unsigned long long i_linear = blockIdx.x * blockDim.x * INTERNAL_BLOCK_SIZE + threadIdx.x;
    const unsigned long long j = (blockIdx.y * blockDim.y + threadIdx.y) * INTERNAL_BLOCK_SIZE;
    const unsigned long long j_cached_idx_linear = blockIdx.y * blockDim.y * INTERNAL_BLOCK_SIZE + threadIdx.x;

    __shared__ real_type data_cache_i[FEATURE_BLOCK_SIZE][INTERNAL_BLOCK_SIZE * THREAD_BLOCK_SIZE];
    __shared__ real_type data_cache_j[FEATURE_BLOCK_SIZE][INTERNAL_BLOCK_SIZE * THREAD_BLOCK_SIZE];

    if (blockIdx.x >= blockIdx.y) {
        real_type temp[INTERNAL_BLOCK_SIZE][INTERNAL_BLOCK_SIZE] = { { 0.0 } };

        for (unsigned long long dim = 0; dim < num_features; dim += FEATURE_BLOCK_SIZE) {
            // load data into shared memory
            for (unsigned internal = 0; internal < INTERNAL_BLOCK_SIZE; ++internal) {
                const unsigned long long global_i = i_linear + internal * THREAD_BLOCK_SIZE;
                const unsigned long long global_j = j_cached_idx_linear + internal * THREAD_BLOCK_SIZE;

                data_cache_i[threadIdx.y][internal * THREAD_BLOCK_SIZE + threadIdx.x] = data_d[(dim + threadIdx.y) * (num_rows + 1 + THREAD_BLOCK_PADDING) + global_i];
                data_cache_i[threadIdx.y + THREAD_BLOCK_SIZE][internal * THREAD_BLOCK_SIZE + threadIdx.x] = data_d[(dim + threadIdx.y + THREAD_BLOCK_SIZE) * (num_rows + 1 + THREAD_BLOCK_PADDING) + global_i];
                data_cache_j[threadIdx.y][internal * THREAD_BLOCK_SIZE + threadIdx.x] = data_d[(dim + threadIdx.y) * (num_rows + 1 + THREAD_BLOCK_PADDING) + global_j];
                data_cache_j[threadIdx.y + THREAD_BLOCK_SIZE][internal * THREAD_BLOCK_SIZE + threadIdx.x] = data_d[(dim + threadIdx.y + THREAD_BLOCK_SIZE) * (num_rows + 1 + THREAD_BLOCK_PADDING) + global_j];
            }
            __syncthreads();

            // calculation
            for (unsigned block_dim = 0; block_dim < FEATURE_BLOCK_SIZE; ++block_dim) {
                for (unsigned internal_i = 0; internal_i < INTERNAL_BLOCK_SIZE; ++internal_i) {
                    for (unsigned internal_j = 0; internal_j < INTERNAL_BLOCK_SIZE; ++internal_j) {
                        const real_type d = data_cache_i[block_dim][threadIdx.x * INTERNAL_BLOCK_SIZE + internal_i] - data_cache_j[block_dim][threadIdx.y * INTERNAL_BLOCK_SIZE + internal_j];
                        temp[internal_i][internal_j] += d * d;
                    }
                }
            }
            __syncthreads();
        }

        for (unsigned internal_i = 0; internal_i < INTERNAL_BLOCK_SIZE; ++internal_i) {
            for (unsigned internal_j = 0; internal_j < INTERNAL_BLOCK_SIZE; ++internal_j) {
                const unsigned long long global_i = i + internal_i;
                const unsigned long long global_j = j + internal_j;

                if (global_i < num_rows && global_j < num_rows && global_i >= global_j) {
                    real_type temp_ij = temp[internal_i][internal_j];
                    temp_ij = exp(-gamma * temp_ij) + QA_cost - q[global_i] - q[global_j];
                    //                    temp_ij += (global_i == global_j) * cost;
                    if (global_i == global_j) {
                        temp_ij += cost;
                    }

<<<<<<< HEAD
                    ret[global_j * (num_rows + THREAD_BLOCK_PADDING) + global_i - global_j * (global_j + 1) / 2] = temp_ij;
=======
#if defined(PLSSVM_USE_GEMM)
                    ret[global_j * num_rows + global_i] = temp_ij;
                    ret[global_i * num_rows + global_j] = temp_ij;
#else
                    ret[global_j * num_rows + global_i - global_j * (global_j + 1) / 2] = temp_ij;
#endif
>>>>>>> 0b51e7c3
                }
            }
        }
    }
}

}

#endif  // PLSSVM_BACKENDS_HIP_CG_EXPLICIT_KERNEL_MATRIX_ASSEMBLY_HIP_HPP_<|MERGE_RESOLUTION|>--- conflicted
+++ resolved
@@ -78,16 +78,12 @@
                         temp_ij += cost;
                     }
 
-<<<<<<< HEAD
+#if defined(PLSSVM_USE_GEMM)
+                    ret[global_j * (num_rows + THREAD_BLOCK_PADDING) + global_i] = temp_ij;
+                    ret[global_i * (num_rows + THREAD_BLOCK_PADDING) + global_j] = temp_ij;
+#else
                     ret[global_j * (num_rows + THREAD_BLOCK_PADDING) + global_i - global_j * (global_j + 1) / 2] = temp_ij;
-=======
-#if defined(PLSSVM_USE_GEMM)
-                    ret[global_j * num_rows + global_i] = temp_ij;
-                    ret[global_i * num_rows + global_j] = temp_ij;
-#else
-                    ret[global_j * num_rows + global_i - global_j * (global_j + 1) / 2] = temp_ij;
 #endif
->>>>>>> 0b51e7c3
                 }
             }
         }
@@ -155,16 +151,12 @@
                         temp_ij += cost;
                     }
 
-<<<<<<< HEAD
+#if defined(PLSSVM_USE_GEMM)
+                    ret[global_j * (num_rows + THREAD_BLOCK_PADDING) + global_i] = temp_ij;
+                    ret[global_i * (num_rows + THREAD_BLOCK_PADDING) + global_j] = temp_ij;
+#else
                     ret[global_j * (num_rows + THREAD_BLOCK_PADDING) + global_i - global_j * (global_j + 1) / 2] = temp_ij;
-=======
-#if defined(PLSSVM_USE_GEMM)
-                    ret[global_j * num_rows + global_i] = temp_ij;
-                    ret[global_i * num_rows + global_j] = temp_ij;
-#else
-                    ret[global_j * num_rows + global_i - global_j * (global_j + 1) / 2] = temp_ij;
 #endif
->>>>>>> 0b51e7c3
                 }
             }
         }
@@ -227,21 +219,16 @@
                 if (global_i < num_rows && global_j < num_rows && global_i >= global_j) {
                     real_type temp_ij = temp[internal_i][internal_j];
                     temp_ij = exp(-gamma * temp_ij) + QA_cost - q[global_i] - q[global_j];
-                    //                    temp_ij += (global_i == global_j) * cost;
                     if (global_i == global_j) {
                         temp_ij += cost;
                     }
 
-<<<<<<< HEAD
+#if defined(PLSSVM_USE_GEMM)
+                    ret[global_j * (num_rows + THREAD_BLOCK_PADDING) + global_i] = temp_ij;
+                    ret[global_i * (num_rows + THREAD_BLOCK_PADDING) + global_j] = temp_ij;
+#else
                     ret[global_j * (num_rows + THREAD_BLOCK_PADDING) + global_i - global_j * (global_j + 1) / 2] = temp_ij;
-=======
-#if defined(PLSSVM_USE_GEMM)
-                    ret[global_j * num_rows + global_i] = temp_ij;
-                    ret[global_i * num_rows + global_j] = temp_ij;
-#else
-                    ret[global_j * num_rows + global_i - global_j * (global_j + 1) / 2] = temp_ij;
 #endif
->>>>>>> 0b51e7c3
                 }
             }
         }
