/**
 * @author Alexander Van Craen
 * @author Marcel Breyer
 * @copyright 2018-today The PLSSVM project - All Rights Reserved
 * @license This file is part of the PLSSVM project which is released under the MIT license.
 *          See the LICENSE.md file in the project root for full license information.
 */

#include "plssvm/backends/SYCL/hipSYCL/csvm.hpp"

#include "plssvm/backends/SYCL/hipSYCL/detail/device_ptr.hpp"  // plssvm::hipsycl::detail::::device_ptr
#include "plssvm/backends/SYCL/hipSYCL/detail/queue_impl.hpp"  // plssvm::hipsycl::detail::queue (PImpl implementation)
#include "plssvm/backends/SYCL/hipSYCL/detail/utility.hpp"     // plssvm::hipsycl::detail::get_device_list, plssvm::hipsycl::device_synchronize

#include "plssvm/backends/SYCL/cg_explicit/blas.hpp"                     // plssvm::sycl::device_kernel_gemm
#include "plssvm/backends/SYCL/cg_explicit/kernel_matrix_assembly.hpp"   // plssvm::sycl::{device_kernel_assembly_linear, device_kernel_assembly_polynomial, device_kernel_assembly_rbf}
#include "plssvm/backends/SYCL/exceptions.hpp"                           // plssvm::hipsycl::backend_exception
#include "plssvm/backends/SYCL/predict_kernel.hpp"                       // plssvm::sycl::detail::{kernel_w, device_kernel_predict_polynomial, device_kernel_predict_rbf}
#include "plssvm/constants.hpp"                                          // plssvm::real_type
#include "plssvm/detail/assert.hpp"                                      // PLSSVM_ASSERT
#include "plssvm/detail/logger.hpp"                                      // plssvm::detail::log, plssvm::verbosity_level
#include "plssvm/detail/performance_tracker.hpp"                         // plssvm::detail::tracking_entry
#include "plssvm/detail/utility.hpp"                                     // plssvm::detail::get_system_memory
#include "plssvm/exceptions/exceptions.hpp"                              // plssvm::exception
#include "plssvm/kernel_function_types.hpp"                              // plssvm::kernel_type
#include "plssvm/parameter.hpp"                                          // plssvm::parameter, plssvm::detail::parameter
#include "plssvm/target_platforms.hpp"                                   // plssvm::target_platform

#include "fmt/core.h"                                          // fmt::format
#include "fmt/ostream.h"                                       // can use fmt using operator<< overloads
#include "sycl/sycl.hpp"                                       // ::sycl::range, ::sycl::nd_range, ::sycl::handler, ::sycl::info::device

#include <cstddef>                                             // std::size_t
#include <exception>                                           // std::terminate
#include <iostream>                                            // std::cout, std::endl
#include <tuple>                                               // std::tie
#include <vector>                                              // std::vector

namespace plssvm::hipsycl {

csvm::csvm(parameter params) :
    csvm{ plssvm::target_platform::automatic, params } {}

csvm::csvm(target_platform target, parameter params) :
    base_type{ params } {
    this->init(target);
}

void csvm::init(const target_platform target) {
    // check whether the requested target platform has been enabled
    switch (target) {
        case target_platform::automatic:
            break;
        case target_platform::cpu:
#if !defined(PLSSVM_HAS_CPU_TARGET)
            throw backend_exception{ fmt::format("Requested target platform '{}' that hasn't been enabled using PLSSVM_TARGET_PLATFORMS!", target) };
#endif
            break;
        case target_platform::gpu_nvidia:
#if !defined(PLSSVM_HAS_NVIDIA_TARGET)
            throw backend_exception{ fmt::format("Requested target platform '{}' that hasn't been enabled using PLSSVM_TARGET_PLATFORMS!", target) };
#endif
            break;
        case target_platform::gpu_amd:
#if !defined(PLSSVM_HAS_AMD_TARGET)
            throw backend_exception{ fmt::format("Requested target platform '{}' that hasn't been enabled using PLSSVM_TARGET_PLATFORMS!", target) };
#endif
            break;
        case target_platform::gpu_intel:
#if !defined(PLSSVM_HAS_INTEL_TARGET)
            throw backend_exception{ fmt::format("Requested target platform '{}' that hasn't been enabled using PLSSVM_TARGET_PLATFORMS!", target) };
#endif
            break;
    }

    // get all available devices wrt the requested target platform
    std::tie(devices_, target_) = detail::get_device_list(target);

    // set correct kernel invocation type if "automatic" has been provided
    if (invocation_type_ == sycl::kernel_invocation_type::automatic) {
        if (target_ != target_platform::cpu) {
            // always use nd_range on GPUs
            invocation_type_ = sycl::kernel_invocation_type::nd_range;
        } else {
            // on CPUs: use hierarchical, except if omp.accelerated is present then also use nd_range
#if defined(__HIPSYCL_USE_ACCELERATED_CPU__)
            invocation_type_ = sycl::kernel_invocation_type::nd_range;
#else
            invocation_type_ = sycl::kernel_invocation_type::hierarchical;
#endif
        }
    }

    plssvm::detail::log(verbosity_level::full,
                        "\nUsing hipSYCL ({}) as SYCL backend with the kernel invocation type \"{}\" for the svm_kernel.\n",
                        plssvm::detail::tracking_entry{ "backend", "version", ::hipsycl::sycl::detail::version_string() },
                        plssvm::detail::tracking_entry{ "backend", "sycl_kernel_invocation_type", invocation_type_ });
    if (target == target_platform::automatic) {
        plssvm::detail::log(verbosity_level::full,
                            "Using {} as automatic target platform.\n", target_);
    }
    PLSSVM_DETAIL_PERFORMANCE_TRACKER_ADD_TRACKING_ENTRY((plssvm::detail::tracking_entry{ "backend", "backend", plssvm::backend_type::sycl }));
    PLSSVM_DETAIL_PERFORMANCE_TRACKER_ADD_TRACKING_ENTRY((plssvm::detail::tracking_entry{ "backend", "sycl_implementation_type", plssvm::sycl::implementation_type::hipsycl }));

    // throw exception if no devices for the requested target could be found
    if (devices_.empty()) {
        throw backend_exception{ fmt::format("SYCL backend selected but no devices for the target {} were found!", target_) };
    }

    // print found SYCL devices
    plssvm::detail::log(verbosity_level::full,
                        "Found {} SYCL device(s) for the target platform {}:\n",
                        plssvm::detail::tracking_entry{ "backend", "num_devices", devices_.size() },
                        plssvm::detail::tracking_entry{ "backend", "target_platform", target_ });
    std::vector<std::string> device_names;
    device_names.reserve(devices_.size());
    for (typename std::vector<queue_type>::size_type device = 0; device < devices_.size(); ++device) {
        const std::string device_name = devices_[device].impl->sycl_queue.get_device().template get_info<::sycl::info::device::name>();
        plssvm::detail::log(verbosity_level::full,
                            "  [{}, {}]\n", device, device_name);
        device_names.emplace_back(device_name);
    }
    PLSSVM_DETAIL_PERFORMANCE_TRACKER_ADD_TRACKING_ENTRY((plssvm::detail::tracking_entry{ "backend", "device", device_names }));
    plssvm::detail::log(verbosity_level::full | verbosity_level::timing,
                        "\n");
}

csvm::~csvm() {
    try {
        // be sure that all operations on the SYCL queues have finished before destruction
        for (const queue_type &q : devices_) {
            device_synchronize(q);
        }
    } catch (const std::exception &e) {
        std::cout << e.what() << std::endl;
        std::terminate();
    }
}

void csvm::device_synchronize(const queue_type &queue) const {
    detail::device_synchronize(queue);
}

unsigned long long csvm::get_device_memory() const {
    const unsigned long long hipsycl_global_mem_size = devices_[0].impl->sycl_queue.get_device().get_info<::sycl::info::device::global_mem_size>();
    if (target_ == target_platform::cpu) {
        std::clog << "Warning: the returned 'global_mem_size' for hipSYCL targeting the CPU is nonsensical ('std::numeric_limits<std::size_t>::max()'). Using 'get_system_memory()' instead." << std::endl;
        return std::min(hipsycl_global_mem_size, ::plssvm::detail::get_system_memory());
    } else {
        return hipsycl_global_mem_size;
    }
}

std::size_t csvm::get_max_work_group_size() const {
    return devices_[0].impl->sycl_queue.get_device().get_info<::sycl::info::device::max_work_group_size>();
}

unsigned long long csvm::get_max_mem_alloc_size() const {
    return devices_[0].impl->sycl_queue.get_device().get_info<::sycl::info::device::max_mem_alloc_size>();
}

//***************************************************//
//                        fit                        //
//***************************************************//

auto csvm::run_assemble_kernel_matrix_explicit(const parameter &params, const device_ptr_type &data_d, const device_ptr_type &q_red_d, real_type QA_cost) const -> device_ptr_type {
    const unsigned long long num_rows_reduced = data_d.size(0) - 1;
    const unsigned long long num_features = data_d.size(1);

<<<<<<< HEAD
    // define grid and block sizes
    const std::size_t max_work_group_size = this->get_max_work_group_size();
    const auto max_work_group_size_2D = static_cast<std::size_t>(std::sqrt(static_cast<real_type>(max_work_group_size)));
    const ::sycl::range<2> block{ max_work_group_size_2D, max_work_group_size_2D };
    const ::sycl::range<2> grid{ static_cast<std::size_t>(std::ceil(static_cast<double>(num_rows_reduced) / static_cast<double>(block[0]))) * block[0],
                                 static_cast<std::size_t>(std::ceil(static_cast<double>(num_rows_reduced) / static_cast<double>(block[1]))) * block[1] };
    const ::sycl::nd_range<2> execution_range{ grid, block };
=======
    const ::sycl::range<2> execution_range{ num_rows_reduced, num_rows_reduced };
>>>>>>> 5029189a

#if defined(PLSSVM_USE_GEMM)
    device_ptr_type kernel_matrix_d{ num_rows_reduced * num_rows_reduced, devices_[0] };  // store full matrix
#else
    device_ptr_type kernel_matrix_d{ num_rows_reduced * (num_rows_reduced + 1) / 2, devices_[0] };  // only explicitly store the upper triangular matrix
#endif
    const real_type cost_factor = real_type{ 1.0 } / params.cost;

    switch (params.kernel_type) {
        case kernel_function_type::linear:
            devices_[0].impl->sycl_queue.parallel_for(execution_range, sycl::detail::device_kernel_assembly_linear{ kernel_matrix_d.get(), data_d.get(), num_rows_reduced, num_features, q_red_d.get(), QA_cost, cost_factor });
            break;
        case kernel_function_type::polynomial:
            devices_[0].impl->sycl_queue.parallel_for(execution_range, sycl::detail::device_kernel_assembly_polynomial{ kernel_matrix_d.get(), data_d.get(), num_rows_reduced, num_features, q_red_d.get(), QA_cost, cost_factor, static_cast<real_type>(params.degree.value()), params.gamma.value(), params.coef0.value() });
            break;
        case kernel_function_type::rbf:
            devices_[0].impl->sycl_queue.parallel_for(execution_range, sycl::detail::device_kernel_assembly_rbf{ kernel_matrix_d.get(), data_d.get(), num_rows_reduced, num_features, q_red_d.get(), QA_cost, cost_factor, params.gamma.value() });
            break;
    }
    devices_[0].impl->sycl_queue.wait_and_throw();

    return kernel_matrix_d;
}

<<<<<<< HEAD
void csvm::run_gemm_kernel_explicit(const std::size_t m, const std::size_t n, const std::size_t k, const real_type alpha, const device_ptr_type &A_d, const device_ptr_type &B_d, const real_type beta, device_ptr_type &C_d) const {
    // define grid and block sizes
    const std::size_t max_work_group_size = this->get_max_work_group_size();
    const auto max_work_group_size_2D = static_cast<std::size_t>(std::sqrt(static_cast<real_type>(max_work_group_size)));
    const ::sycl::range<2> block{ max_work_group_size_2D, max_work_group_size_2D };
    const ::sycl::range<2> grid{ static_cast<std::size_t>(std::ceil(static_cast<double>(m) / static_cast<double>(block[0]))) * block[0],
                                 static_cast<std::size_t>(std::ceil(static_cast<double>(n) / static_cast<double>(block[1]))) * block[1] };
    const ::sycl::nd_range<2> execution_range{ grid, block };
=======
void csvm::run_blas_level_3_kernel_explicit(const std::size_t m, const std::size_t n, const std::size_t k, const real_type alpha, const device_ptr_type &A_d, const device_ptr_type &B_d, const real_type beta, device_ptr_type &C_d) const {
    const ::sycl::range<2> execution_range{ m, n };
>>>>>>> 5029189a

    // cast to correct type
    const auto m_ull = static_cast<unsigned long long>(m);
    const auto n_ull = static_cast<unsigned long long>(n);
    const auto k_ull = static_cast<unsigned long long>(k);

#if defined(PLSSVM_USE_GEMM)
    devices_[0].impl->sycl_queue.parallel_for(execution_range, sycl::detail::device_kernel_gemm{ m_ull, n_ull, k_ull, alpha, A_d.get(), B_d.get(), beta, C_d.get() });
#else
    devices_[0].impl->sycl_queue.parallel_for(execution_range, sycl::detail::device_kernel_symm{ m_ull, n_ull, k_ull, alpha, A_d.get(), B_d.get(), beta, C_d.get() });
#endif
    devices_[0].impl->sycl_queue.wait_and_throw();
}


//***************************************************//
//                   predict, score                  //
//***************************************************//

auto csvm::run_w_kernel(const device_ptr_type &alpha_d, const device_ptr_type &sv_d) const -> device_ptr_type {
    const unsigned long long num_classes = alpha_d.size(0);
    const unsigned long long num_sv = sv_d.size(0);
    const unsigned long long num_features = sv_d.size(1);

    const ::sycl::range<2> execution_range{ num_features, num_classes };

    device_ptr_type w_d{ { num_classes, num_features }, devices_[0] };

    devices_[0].impl->sycl_queue.parallel_for(execution_range, sycl::detail::device_kernel_w_linear{ w_d.get(), alpha_d.get(), sv_d.get(), num_classes, num_sv, num_features });
    devices_[0].impl->sycl_queue.wait_and_throw();

    return w_d;
}

auto csvm::run_predict_kernel(const parameter &params, const device_ptr_type &w_d, const device_ptr_type &alpha_d, const device_ptr_type &rho_d, const device_ptr_type &sv_d, const device_ptr_type &predict_points_d) const -> device_ptr_type {
    const unsigned long long num_classes = alpha_d.size(0);
    const unsigned long long num_sv = sv_d.size(0);
    const unsigned long long num_predict_points = predict_points_d.size(0);
    const unsigned long long num_features = predict_points_d.size(1);

    device_ptr_type out_d{ { num_predict_points, num_classes }, devices_[0] };

    if (params.kernel_type == kernel_function_type::linear) {
        const ::sycl::range<2> execution_range{ num_predict_points, num_classes };

        devices_[0].impl->sycl_queue.parallel_for(execution_range, sycl::detail::device_kernel_predict_linear{ out_d.get(), w_d.get(), rho_d.get(), predict_points_d.get(), num_classes, num_predict_points, num_features });
    } else {
        const ::sycl::range<3> execution_range{ num_sv, num_predict_points, num_classes };

        switch (params.kernel_type) {
            case kernel_function_type::linear:
                // already handled
                break;
            case kernel_function_type::polynomial:
                devices_[0].impl->sycl_queue.parallel_for(execution_range, sycl::detail::device_kernel_predict_polynomial{ out_d.get(), alpha_d.get(), rho_d.get(), sv_d.get(), predict_points_d.get(), num_classes, num_sv, num_predict_points, num_features, static_cast<real_type>(params.degree.value()), params.gamma.value(), params.coef0.value() });
                break;
            case kernel_function_type::rbf:
                devices_[0].impl->sycl_queue.parallel_for(execution_range, sycl::detail::device_kernel_predict_rbf{ out_d.get(), alpha_d.get(), rho_d.get(), sv_d.get(), predict_points_d.get(), num_classes, num_sv, num_predict_points, num_features, params.gamma.value() });
                break;
        }
    }
    devices_[0].impl->sycl_queue.wait_and_throw();

    return out_d;
}

}  // namespace plssvm::hipsycl<|MERGE_RESOLUTION|>--- conflicted
+++ resolved
@@ -167,7 +167,6 @@
     const unsigned long long num_rows_reduced = data_d.size(0) - 1;
     const unsigned long long num_features = data_d.size(1);
 
-<<<<<<< HEAD
     // define grid and block sizes
     const std::size_t max_work_group_size = this->get_max_work_group_size();
     const auto max_work_group_size_2D = static_cast<std::size_t>(std::sqrt(static_cast<real_type>(max_work_group_size)));
@@ -175,9 +174,6 @@
     const ::sycl::range<2> grid{ static_cast<std::size_t>(std::ceil(static_cast<double>(num_rows_reduced) / static_cast<double>(block[0]))) * block[0],
                                  static_cast<std::size_t>(std::ceil(static_cast<double>(num_rows_reduced) / static_cast<double>(block[1]))) * block[1] };
     const ::sycl::nd_range<2> execution_range{ grid, block };
-=======
-    const ::sycl::range<2> execution_range{ num_rows_reduced, num_rows_reduced };
->>>>>>> 5029189a
 
 #if defined(PLSSVM_USE_GEMM)
     device_ptr_type kernel_matrix_d{ num_rows_reduced * num_rows_reduced, devices_[0] };  // store full matrix
@@ -202,8 +198,7 @@
     return kernel_matrix_d;
 }
 
-<<<<<<< HEAD
-void csvm::run_gemm_kernel_explicit(const std::size_t m, const std::size_t n, const std::size_t k, const real_type alpha, const device_ptr_type &A_d, const device_ptr_type &B_d, const real_type beta, device_ptr_type &C_d) const {
+void csvm::run_blas_level_3_kernel_explicit(const std::size_t m, const std::size_t n, const std::size_t k, const real_type alpha, const device_ptr_type &A_d, const device_ptr_type &B_d, const real_type beta, device_ptr_type &C_d) const {
     // define grid and block sizes
     const std::size_t max_work_group_size = this->get_max_work_group_size();
     const auto max_work_group_size_2D = static_cast<std::size_t>(std::sqrt(static_cast<real_type>(max_work_group_size)));
@@ -211,10 +206,6 @@
     const ::sycl::range<2> grid{ static_cast<std::size_t>(std::ceil(static_cast<double>(m) / static_cast<double>(block[0]))) * block[0],
                                  static_cast<std::size_t>(std::ceil(static_cast<double>(n) / static_cast<double>(block[1]))) * block[1] };
     const ::sycl::nd_range<2> execution_range{ grid, block };
-=======
-void csvm::run_blas_level_3_kernel_explicit(const std::size_t m, const std::size_t n, const std::size_t k, const real_type alpha, const device_ptr_type &A_d, const device_ptr_type &B_d, const real_type beta, device_ptr_type &C_d) const {
-    const ::sycl::range<2> execution_range{ m, n };
->>>>>>> 5029189a
 
     // cast to correct type
     const auto m_ull = static_cast<unsigned long long>(m);
