--- conflicted
+++ resolved
@@ -51,7 +51,6 @@
         const unsigned long long i_cached_idx = nd_idx.get_group(0) * nd_idx.get_local_range(0) + nd_idx.get_local_id(1);
         const unsigned long long j = nd_idx.get_global_id(1);
 
-<<<<<<< HEAD
         real_type temp{ 0.0 };
 
         for (unsigned long long dim = 0; dim < k_; dim += FEATURE_BLOCK_SIZE) {
@@ -59,17 +58,40 @@
             if (nd_idx.get_local_id(0) < FEATURE_BLOCK_SIZE) {
                 A_cache_[nd_idx.get_local_id(0)][nd_idx.get_local_id(1)] = real_type{ 0.0 };
                 B_cache_[nd_idx.get_local_id(0)][nd_idx.get_local_id(1)] = real_type{ 0.0 };
-=======
+            }
+#if PLSSVM_SYCL_BACKEND_COMPILER == PLSSVM_SYCL_BACKEND_COMPILER_HIPSYCL
+            nd_idx.barrier();  // shouldn't be necessary
+#endif
+
+            // load data into shared memory
+            if (nd_idx.get_local_id(0) < FEATURE_BLOCK_SIZE && dim + nd_idx.get_local_id(0) < k_) {
+                if (i_cached_idx < k_) {
+                    A_cache_[nd_idx.get_local_id(0)][nd_idx.get_local_id(1)] = A_[(dim + nd_idx.get_local_id(0)) * k_ + i_cached_idx - (dim + nd_idx.get_local_id(0)) * (dim + nd_idx.get_local_id(0) + 1) / 2];
+                }
+                if (j < n_) {
+                    B_cache_[nd_idx.get_local_id(0)][nd_idx.get_local_id(1)] = B_[(dim + nd_idx.get_local_id(0)) * n_ + j];
+                }
+            }
+            nd_idx.barrier();
+
+            // calculation
+            for (unsigned long long block_dim = 0; block_dim < FEATURE_BLOCK_SIZE; ++block_dim) {
+                temp += A_cache_[block_dim][nd_idx.get_local_id(0)] * B_cache_[block_dim][nd_idx.get_local_id(1)];
+            }
+            nd_idx.barrier();
+        }
+
         if (i < m_ && j < n_) {
-            real_type temp{ 0.0 };
-            for (unsigned long long dim = 0; dim < k_; ++dim) {
-                temp += A_[dim * k_ + i] * B_[dim * n_ + j];
-            }
             C_[i * n_ + j] = alpha_ * temp + beta_ * C_[i * n_ + j];
         }
     }
 
   private:
+    /// Local memory used for internal memory access optimizations.
+    ::sycl::local_accessor<real_type, 2> A_cache_;
+    /// Local memory used for internal memory access optimizations.
+    ::sycl::local_accessor<real_type, 2> B_cache_;
+
     /// @cond Doxygen_suppress
     const unsigned long long m_;
     const unsigned long long n_;
@@ -89,6 +111,7 @@
   public:
     /**
      * @brief Initialize the SYCL kernel function object.
+     * @param[in] cgh the SYCL handler used to allocate the local memory
      * @param[in] m the number of rows in @p A and @p C
      * @param[in] n the number of columns in @p B and @p C
      * @param[in] k the number of rows in @p A and number of columns in @p B
@@ -98,7 +121,8 @@
      * @param[in] beta the scalar beta value
      * @param[in,out] C the matrix @p C, also used as result matrix
      */
-    device_kernel_symm(const unsigned long long m, const unsigned long long n, const unsigned long long k, const real_type alpha, const real_type *A, const real_type *B, const real_type beta, real_type *C) :
+    device_kernel_symm(::sycl::handler &cgh, const unsigned long long m, const unsigned long long n, const unsigned long long k, const real_type alpha, const real_type *A, const real_type *B, const real_type beta, real_type *C) :
+        A_cache_{ ::sycl::range<2>{ FEATURE_BLOCK_SIZE, THREAD_BLOCK_SIZE }, cgh }, B_cache_{ ::sycl::range<2>{ FEATURE_BLOCK_SIZE, THREAD_BLOCK_SIZE }, cgh },
         m_{ m }, n_{ n }, k_{ k }, alpha_{ alpha }, A_{ A }, B_{ B }, beta_{ beta }, C_{ C } {}
 
     /**
@@ -108,16 +132,16 @@
     void operator()(::sycl::nd_item<2> nd_idx) const {
         // compute: C = alpha * A * B + beta * C with A in m x k, B in n x k, and C in n x m, alpha, beta as scalar
         const unsigned long long i = nd_idx.get_global_id(0);
+        const unsigned long long i_cached_idx = nd_idx.get_group(0) * nd_idx.get_local_range(0) + nd_idx.get_local_id(1);
         const unsigned long long j = nd_idx.get_global_id(1);
 
-        if (i < m_ && j < n_) {
-            real_type temp{ 0.0 };
-            unsigned long long offset = 0;
-            // left of the diagonal -> use symmetrically mirrored values
-            for (unsigned long long dim = 0; dim < i; ++dim) {
-                offset += dim;
-                temp += A_[dim * k_ + i - offset] * B_[dim * n_ + j];
->>>>>>> 33d838c0
+        real_type temp{ 0.0 };
+
+        for (unsigned long long dim = 0; dim < k_; dim += FEATURE_BLOCK_SIZE) {
+            // zero out shared memory
+            if (nd_idx.get_local_id(0) < FEATURE_BLOCK_SIZE) {
+                A_cache_[nd_idx.get_local_id(0)][nd_idx.get_local_id(1)] = real_type{ 0.0 };
+                B_cache_[nd_idx.get_local_id(0)][nd_idx.get_local_id(1)] = real_type{ 0.0 };
             }
 #if PLSSVM_SYCL_BACKEND_COMPILER == PLSSVM_SYCL_BACKEND_COMPILER_HIPSYCL
             nd_idx.barrier();  // shouldn't be necessary
