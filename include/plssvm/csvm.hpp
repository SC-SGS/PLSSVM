/**
 * @file
 * @author Alexander Van Craen
 * @author Marcel Breyer
 * @copyright 2018-today The PLSSVM project - All Rights Reserved
 * @license This file is part of the PLSSVM project which is released under the MIT license.
 *          See the LICENSE.md file in the project root for full license information.
 *
 * @brief Defines the base class for all C-SVM backends and implements the functionality shared by all of them.
 */

#ifndef PLSSVM_CSVM_HPP_
#define PLSSVM_CSVM_HPP_
#pragma once

#include "plssvm/classification_types.hpp"        // plssvm::classification_type, plssvm::classification_type_to_full_string
#include "plssvm/constants.hpp"                   // plssvm::real_type
#include "plssvm/data_set.hpp"                    // plssvm::data_set
#include "plssvm/default_value.hpp"               // plssvm::default_value, plssvm::default_init
#include "plssvm/detail/logger.hpp"               // plssvm::detail::log, plssvm::verbosity_level
#include "plssvm/detail/memory_size.hpp"          // plssvm::detail::memory_size
#include "plssvm/detail/operators.hpp"            // plssvm::operators::sign
#include "plssvm/detail/performance_tracker.hpp"  // plssvm::detail::performance_tracker
#include "plssvm/detail/simple_any.hpp"           // plssvm::detail::simple_any
#include "plssvm/detail/type_traits.hpp"          // PLSSVM_REQUIRES, plssvm::detail::remove_cvref_t
#include "plssvm/detail/utility.hpp"              // plssvm::detail::to_underlying
#include "plssvm/exceptions/exceptions.hpp"       // plssvm::invalid_parameter_exception
#include "plssvm/kernel_function_types.hpp"       // plssvm::kernel_function_type
#include "plssvm/matrix.hpp"                      // plssvm::aos_matrix
#include "plssvm/model.hpp"                       // plssvm::model
#include "plssvm/parameter.hpp"                   // plssvm::parameter, plssvm::detail::{get_value_from_named_parameter, has_only_parameter_named_args_v}
#include "plssvm/solver_types.hpp"                // plssvm::solver_type
#include "plssvm/target_platforms.hpp"            // plssvm::target_platform

#include "fmt/color.h"                            // fmt::fg, fmt::color::orange
#include "fmt/core.h"                             // fmt::format
#include "igor/igor.hpp"                          // igor::parser

#include <algorithm>                              // std::max_element
#include <chrono>                                 // std::chrono::{time_point, steady_clock, duration_cast}
#include <iostream>                               // std::cout, std::endl
#include <iterator>                               // std::distance
#include <tuple>                                  // std::tie
#include <type_traits>                            // std::enable_if_t, std::is_same_v, std::is_convertible_v, std::false_type
#include <utility>                                // std::pair, std::forward
#include <vector>                                 // std::vector

namespace plssvm {

/**
 * @example csvm_examples.cpp
 * @brief A few examples regarding the plssvm::csvm class.
 */

/**
 * @brief Base class for all C-SVM backends.
 * @details This class implements all features shared between all C-SVM backends. It defines the whole public API of a C-SVM.
 */
class csvm {
  public:
    /**
     * @brief Construct a C-SVM using the SVM parameter @p params.
     * @details Uses the default SVM parameter if none are provided.
     * @param[in] params the SVM parameter
     */
    explicit csvm(parameter params = {});
    /**
     * @brief Construct a C-SVM forwarding all parameters @p args to the plssvm::parameter constructor.
     * @tparam Args the type of the (named-)parameters
     * @param[in] args the parameters used to construct a plssvm::parameter
     */
    template <typename... Args>
    explicit csvm(Args &&...args);

    /**
     * @brief Delete copy-constructor since a CSVM is a move-only type.
     */
    csvm(const csvm &) = delete;
    /**
     * @brief Default move-constructor since a virtual destructor has been declared.
     */
    csvm(csvm &&) noexcept = default;
    /**
     * @brief Delete copy-assignment operator since a CSVM is a move-only type.
     * @return `*this`
     */
    csvm &operator=(const csvm &) = delete;
    /**
     * @brief Default move-assignment operator since a virtual destructor has been declared.
     * @return `*this`
     */
    csvm &operator=(csvm &&) noexcept = default;
    /**
     * @brief Virtual destructor to enable safe inheritance.
     */
    virtual ~csvm() = default;

    /**
     * @brief Return the target platform (i.e, CPU or GPU including the vendor) this SVM runs on.
     * @return the target platform (`[[nodiscard]]`)
     */
    [[nodiscard]] target_platform get_target_platform() const noexcept { return target_;}
    /**
     * @brief Return the currently used SVM parameter.
     * @return the SVM parameter (`[[nodiscard]]`)
     */
    [[nodiscard]] parameter get_params() const noexcept { return params_; }

    /**
     * @brief Override the old SVM parameter with the new plssvm::parameter @p params.
     * @param[in] params the new SVM parameter to use
     */
    void set_params(parameter params) noexcept { params_ = params; }
    /**
     * @brief Override the old SVM parameter with the new ones given as named parameters in @p named_args.
     * @tparam Args the type of the named-parameters
     * @param[in] named_args the potential named-parameters
     */
    template <typename... Args, PLSSVM_REQUIRES(detail::has_only_parameter_named_args_v<Args...>)>
    void set_params(Args &&...named_args);

    //*************************************************************************************************************************************//
    //                                                              fit model                                                              //
    //*************************************************************************************************************************************//
    /**
     * @brief Fit a model using the current SVM on the @p data using the provided multi-class classification strategy.
     * @tparam label_type the type of the label (an arithmetic type or `std::string`)
     * @tparam Args the type of the potential additional parameters
     * @param[in] data the data used to train the SVM model
     * @param[in] named_args the potential additional parameters (`epsilon`, `max_iter`, and `classification`)
     * @throws plssvm::invalid_parameter_exception if the provided value for `epsilon` is greater or equal than zero
     * @throws plssvm::invlaid_parameter_exception if the provided maximum number of iterations is less or equal than zero
     * @throws plssvm::invalid_parameter_exception if the training @p data does **not** include labels
     * @throws plssvm::exception any exception thrown in the respective backend's implementation of `plssvm::csvm::solve_system_of_linear_equations`
     * @note For binary classification **always** one vs. all is used regardless of the provided parameter!
     * @return the learned model (`[[nodiscard]]`)
     */
    template <typename label_type, typename... Args>
    [[nodiscard]] model<label_type> fit(const data_set<label_type> &data, Args &&...named_args) const;

    //*************************************************************************************************************************************//
    //                                                          predict and score                                                          //
    //*************************************************************************************************************************************//
    /**
     * @brief Predict the labels for the @p data set using the @p model.
     * @details Uses the one vs. all (OAA) for the multi-class classification task.
     * @tparam label_type the type of the label (an arithmetic type or `std::string`)
     * @param[in] model a previously learned model
     * @param[in] data the data to predict the labels for
     * @throws plssvm::invalid_parameter_exception if the number of features in the @p model's support vectors don't match the number of features in the @p data set
     * @throws plssvm::exception any exception thrown in the respective backend's implementation of `plssvm::csvm::predict_values`
     * @return the predicted labels (`[[nodiscard]]`)
     */
    template <typename label_type>
    [[nodiscard]] std::vector<label_type> predict(const model<label_type> &model, const data_set<label_type> &data) const;

    /**
     * @brief Calculate the accuracy of the @p model.
     * @details Uses the one vs. all (OAA) for the multi-class classification task.
     * @tparam label_type the type of the label (an arithmetic type or `std::string`)
     * @param[in] model a previously learned model
     * @throws plssvm::exception any exception thrown in the respective backend's implementation of `plssvm::csvm::predict_values`
     * @return the accuracy of the model (`[[nodiscard]]`)
     */
    template <typename label_type>
    [[nodiscard]] real_type score(const model<label_type> &model) const;
    /**
     * @brief Calculate the accuracy of the labeled @p data set using the @p model.
     * @details Uses the one vs. all (OAA) for the multi-class classification task.
     * @tparam label_type the type of the label (an arithmetic type or `std::string`)
     * @param[in] model a previously learned model
     * @param[in] data the labeled data set to score
     * @throws plssvm::invalid_parameter_exception if the @p data to score has no labels
     * @throws plssvm::invalid_parameter_exception if the number of features in the @p model's support vectors don't match the number of features in the @p data set
     * @throws plssvm::exception any exception thrown in the respective backend's implementation of `plssvm::csvm::predict_values`
     * @return the accuracy of the labeled @p data (`[[nodiscard]]`)
     */
    template <typename label_type>
    [[nodiscard]] real_type score(const model<label_type> &model, const data_set<label_type> &data) const;

  protected:
    //*************************************************************************************************************************************//
    //                        pure virtual functions, must be implemented for all subclasses; doing the actual work                        //
    //*************************************************************************************************************************************//
    //***************************************************//
    //                        fit                        //
    //***************************************************//
    /**
     * @brief Calculate the total available device memory based on the used backend.
     * @return the total device memory (`[[nodiscard]]`)
     */
    [[nodiscard]] virtual detail::memory_size get_device_memory() const = 0;
    /**
     * @brief Return the maximum allocation size possible in a single allocation.
     * @return the maximum (single) allocation size (`[[nodiscard]]`)
     */
    [[nodiscard]] virtual detail::memory_size get_max_mem_alloc_size() const = 0;

    /**
     * @brief Setup all necessary data on the device(s). Backend specific!
     * @param[in] solver the used solver type
     * @param[in] A the data to setup
     * @return the backend specific setup data, e.g., pointer to GPU memory for the GPU related backends (`[[nodiscard]]`)
     */
    [[nodiscard]] virtual detail::simple_any setup_data_on_devices(solver_type solver, const soa_matrix<real_type> &A) const = 0;

    /**
     * @brief Explicitly assemble the kernel matrix. Backend specific!
     * @param[in] solver the used solver type, determines the return type
     * @param[in] params the parameters used to assemble the kernel matrix (e.g., the used kernel function)
     * @param[in] data the data used to assemble the kernel matrix; fully stored on the device
     * @param[in] q_red the vector used in the dimensional reduction
     * @param[in] QA_cost the value used in the dimensional reduction
     * @return based on the used solver type (e.g., cg_explicit -> kernel matrix fully stored on the device; cg_implicit -> "nothing") (`[[nodiscard]]`)
     */
    [[nodiscard]] virtual detail::simple_any assemble_kernel_matrix(solver_type solver, const parameter &params, const ::plssvm::detail::simple_any &data, const std::vector<real_type> &q_red, real_type QA_cost) const = 0;

    /**
     * @brief Perform a BLAS level 3 matrix-matrix multiplication: `C = alpha * A * B + beta * C`.
     * @param[in] solver the used solver type, determines the type of @p A
     * @param[in] alpha the value to scale the result of the matrix-matrix multiplication
     * @param[in] A a matrix depending on the used solver type (e.g., cg_explicit -> the kernel matrix fully stored on the device; cg_implicit -> the input data set used to implicitly perfom the matrix-matrix multiplication)
     * @param[in] B the other matrix to multiply the kernel matrix with
     * @param[in] beta the value to scale the matrix o add with
     * @param[in,out] C the result matrix and the matrix to add (inplace)
     */
    virtual void blas_level_3(solver_type solver, real_type alpha, const detail::simple_any &A, const soa_matrix<real_type> &B, real_type beta, soa_matrix<real_type> &C) const = 0;

    //***************************************************//
    //                   predict, score                  //
    //***************************************************//
    /**
     * @brief Uses the already learned model to predict the class of multiple (new) data points.
     * @param[in] params the SVM parameters used in the respective kernel functions
     * @param[in] support_vectors the previously learned support vectors
     * @param[in] alpha the alpha values (weights) associated with the support vectors and classes
     * @param[in] rho the rho values for each class determined after training the model
     * @param[in,out] w the normal vectors to speedup prediction in case of the linear kernel function, an empty vector in case of the polynomial or rbf kernel
     * @param[in] predict_points the points to predict
     * @throws plssvm::exception any exception thrown by the backend's implementation
     * @return a vector filled with the predictions (not the actual labels!) (`[[nodiscard]]`)
     */
    [[nodiscard]] virtual aos_matrix<real_type> predict_values(const parameter &params, const soa_matrix<real_type> &support_vectors, const aos_matrix<real_type> &alpha, const std::vector<real_type> &rho, aos_matrix<real_type> &w, const soa_matrix<real_type> &predict_points) const = 0;

    /// The target platform of this SVM.
    target_platform target_{ plssvm::target_platform::automatic };
  private:
    /**
     * @brief Perform some sanity checks on the passed SVM parameters.
     * @throws plssvm::invalid_parameter_exception if the kernel function is invalid
     * @throws plssvm::invalid_parameter_exception if the gamma value for the polynomial or radial basis function kernel is **not** greater than zero
     */
    void sanity_check_parameter() const;

    /**
     * @brief Solve the system of linear equations `K * X = B` where `K` is the kernel matrix assembled from @p A using the @p params with potentially multiple right-hand sides.
     * @tparam Args the type of the potential additional parameters
     * @param[in] A the data used to create the kernel matrix
     * @param[in] B the right-hand sides
     * @param[in] params the parameter to create the kernel matrix
     * @param[in] named_args additional parameters for the respective algorithm used to solve the system of linear equations
     * @return the result matrix `X` and the respective biases (`[[nodiscard]]`)
     */
    template <typename... Args>
    [[nodiscard]] std::pair<aos_matrix<real_type>, std::vector<real_type>> solve_system_of_linear_equations(const soa_matrix<real_type> &A, const aos_matrix<real_type> &B, const parameter &params, Args&&... named_args) const;
    /**
     * @brief Solve the system of linear equations `AX = B` where `A` is the kernel matrix using the Conjugate Gradients (CG) algorithm.
     * @param[in] A the kernel matrix
     * @param[in] B the right-hand sides
     * @param[in] eps the termination criterion for the CG algorithm
     * @param[in] max_cg_iter the maximum number of CG iterations
     * @param[in] cd_solver_variant the variation of the CG algorithm to use, i.e., how the kernel matrix is assembled (currently: explicit, streaming, implicit)
     * @return the result matrix `X` (`[[nodiscard]]`)
     */
    [[nodiscard]] soa_matrix<real_type> conjugate_gradients(const detail::simple_any &A, const soa_matrix<real_type> &B, real_type eps, unsigned long long max_cg_iter, solver_type cd_solver_variant) const;
    /**
     * @brief Perform a dimensional reduction for the kernel matrix.
     * @details Reduces the resulting dimension by `2` compared to the original LS-SVM formulation.
     * @param[in] params the parameter used for the kernel matrix
     * @param[in] A the data used for the kernel matrix
     * @return the reduction vector ´q_red` and the bottom-right value `QA_cost` (`[[nodiscard]]`)
     */
    [[nodiscard]] std::pair<std::vector<real_type>, real_type> perform_dimensional_reduction(const parameter &params, const soa_matrix<real_type> &A) const;

    /**
     * @copydoc plssvm::csvm::blas_level_3
     * @detail Small wrapper around the virtual `plssvm::csvm::blas_level_3` function to easily track its execution time.
     */
    [[nodiscard]] std::chrono::duration<long, std::milli> run_blas_level_3(solver_type cg_solver, real_type alpha, const detail::simple_any &A, const soa_matrix<real_type> &B, real_type beta, soa_matrix<real_type> &C) const;

    /// The SVM parameter (e.g., cost, degree, gamma, coef0) currently in use.
    parameter params_{};
};

inline csvm::csvm(parameter params) :
    params_{ params } {
    this->sanity_check_parameter();
}

template <typename... Args>
csvm::csvm(Args &&...named_args) :
    params_{ std::forward<Args>(named_args)... } {
    this->sanity_check_parameter();
}

template <typename... Args, std::enable_if_t<detail::has_only_parameter_named_args_v<Args...>, bool>>
void csvm::set_params(Args &&...named_args) {
    static_assert(sizeof...(Args) > 0, "At least one named parameter mus be given when calling set_params()!");

    // create new parameter struct which is responsible for parsing the named_args
    parameter provided_params{ std::forward<Args>(named_args)... };

    // set the value of params_ if and only if the respective value in provided_params isn't the default value
    if (!provided_params.kernel_type.is_default()) {
        params_.kernel_type = provided_params.kernel_type.value();
    }
    if (!provided_params.gamma.is_default()) {
        params_.gamma = provided_params.gamma.value();
    }
    if (!provided_params.degree.is_default()) {
        params_.degree = provided_params.degree.value();
    }
    if (!provided_params.coef0.is_default()) {
        params_.coef0 = provided_params.coef0.value();
    }
    if (!provided_params.cost.is_default()) {
        params_.cost = provided_params.cost.value();
    }

    // check if the new parameters make sense
    this->sanity_check_parameter();
}

template <typename label_type, typename... Args>
model<label_type> csvm::fit(const data_set<label_type> &data, Args &&...named_args) const {
    if (!data.has_labels()) {
        throw invalid_parameter_exception{ "No labels given for training! Maybe the data is only usable for prediction?" };
    }

    igor::parser parser{ named_args... };

    // set default values
    // note: if the default value is changed, they must also be changed in the Python bindings!
    classification_type used_classification{ classification_type::oaa };

    // compile time check: only named parameters are permitted
    static_assert(!parser.has_unnamed_arguments(), "Can only use named parameter!");
    // compile time check: each named parameter must only be passed once
    static_assert(!parser.has_duplicates(), "Can only use each named parameter once!");
    // compile time check: only some named parameters are allowed
    static_assert(!parser.has_other_than(epsilon, max_iter, classification, solver), "An illegal named parameter has been passed!");

    // compile time/runtime check: the values must have the correct types
    if constexpr (parser.has(classification)) {
        // get the value of the provided named parameter
        used_classification = detail::get_value_from_named_parameter<classification_type>(parser, classification);
    }

    // start fitting the data set using a C-SVM
    const std::chrono::time_point start_time = std::chrono::steady_clock::now();

    detail::log(verbosity_level::full,
                "Using {} ({}) as multi-class classification strategy.\n",
                used_classification,
                classification_type_to_full_string(used_classification));

    // copy parameter and set gamma if necessary
    parameter params{ params_ };
    if (params.gamma.is_default()) {
        // no gamma provided -> use default value which depends on the number of features in the data set
        params.gamma = real_type{ 1.0 } / data.num_features();
    }

    // create model
    model<label_type> csvm_model{ params, data, used_classification };


    if (used_classification == plssvm::classification_type::oaa) {
        // use the one vs. all multi-class classification strategy
        // solve the minimization problem
        aos_matrix<real_type> alpha;
        std::tie(alpha, *csvm_model.rho_ptr_) = solve_system_of_linear_equations(*data.data_ptr_, *data.y_ptr_, params, std::forward<Args>(named_args)...);
        csvm_model.alpha_ptr_->push_back(std::move(alpha));
    } else if (used_classification == plssvm::classification_type::oao) {
        // use the one vs. one multi-class classification strategy
        const std::size_t num_classes = data.num_classes();
        const std::size_t num_binary_classifications = calculate_number_of_classifiers(classification_type::oao, num_classes);
        const std::size_t num_features = data.num_features();
        // resize alpha_ptr_ and rho_ptr_ to the correct sizes
        csvm_model.alpha_ptr_->resize(num_binary_classifications);
        csvm_model.rho_ptr_->resize(num_binary_classifications);

        // create index vector: indices[0] contains the indices of all data points in the big data set with label index 0, and so on
        std::vector<std::vector<std::size_t>> indices(num_classes);
        {
            const std::vector<label_type>& labels = data.labels().value();
            for (std::size_t i = 0; i < data.num_data_points(); ++i) {
                indices[data.mapping_->get_mapped_index_by_label(labels[i])].push_back(i);
            }
        }

        if (num_classes == 2) {
            // special optimization for binary case (no temporary copies necessary)
            detail::log(verbosity_level::full,
                        "\nClassifying 0 vs 1 ({} vs {}) (1/1):\n",
                        data.mapping_->get_label_by_mapped_index(0),
                        data.mapping_->get_label_by_mapped_index(1));
            const auto &[alpha, rho] = solve_system_of_linear_equations(*data.data_ptr_, *data.y_ptr_, params, std::forward<Args>(named_args)...);
            csvm_model.alpha_ptr_->front() = std::move(alpha);
            csvm_model.rho_ptr_->front() = rho.front();  // prevents std::tie
        } else {
            // perform one vs. one classification
            std::size_t pos = 0;
            for (std::size_t i = 0; i < num_classes; ++i) {
                for (std::size_t j = i + 1; j < num_classes; ++j) {
                    // TODO: reduce amount of copies!?
                    // assemble one vs. one classification matrix and rhs
                    const std::size_t num_data_points_in_sub_matrix{ indices[i].size() + indices[j].size() };
                    soa_matrix<real_type> binary_data{ num_data_points_in_sub_matrix, num_features };
                    aos_matrix<real_type> binary_y{ 1, num_data_points_in_sub_matrix };  // note: the first dimension will always be one, since only one rhs is needed

                    // note: if this is changed, it must also be changed in the libsvm_model_parsing.hpp in the calculate_alpha_idx function!!!
                    // order the indices in increasing order
                    std::vector<std::size_t> sorted_indices(num_data_points_in_sub_matrix);
                    std::merge(indices[i].cbegin(), indices[i].cend(), indices[j].cbegin(), indices[j].cend(), sorted_indices.begin());
                    // copy the data points to the binary data set
                    #pragma omp parallel for default(none) shared(sorted_indices, binary_data, binary_y, data, indices) firstprivate(num_data_points_in_sub_matrix, num_features, i)
                    for (std::size_t si = 0; si < num_data_points_in_sub_matrix; ++si) {
                        for (std::size_t dim = 0; dim < num_features; ++dim) {
                            binary_data(si, dim) = (*data.data_ptr_)(sorted_indices[si], dim);
                        }
                        // needs only the check against i, since sorted_indices is guaranteed to only contain indices from i and j
                        binary_y(0, si) = detail::contains(indices[i], sorted_indices[si]) ? real_type{ 1.0 } : real_type{ -1.0 };
                    }

                    // solve the minimization problem -> note that only a single rhs is present
                    detail::log(verbosity_level::full,
                                "\nClassifying {} vs {} ({} vs {}) ({}/{}):\n",
                                i,
                                j,
                                data.mapping_->get_label_by_mapped_index(i),
                                data.mapping_->get_label_by_mapped_index(j),
                                pos + 1,
                                calculate_number_of_classifiers(classification_type::oao, num_classes));
                    const auto &[alpha, rho] = solve_system_of_linear_equations(binary_data, binary_y, params, std::forward<Args>(named_args)...);
                    (*csvm_model.alpha_ptr_)[pos] = std::move(alpha);
                    (*csvm_model.rho_ptr_)[pos] = rho.front();  // prevents std::tie
                    // go to next one vs. one classification
                    ++pos;
                    // order of the alpha value: 0 vs 1, 0 vs 2, 0 vs 3, 1 vs 2, 1 vs 3, 2 vs 3
                }
            }
        }

        csvm_model.indices_ptr_ = std::make_shared<typename decltype(csvm_model.indices_ptr_)::element_type>(std::move(indices));
    }

    const std::chrono::time_point end_time = std::chrono::steady_clock::now();
    detail::log(verbosity_level::full | verbosity_level::timing,
                "\nLearned the SVM classifier for {} multi-class classification in {}.\n\n",
                classification_type_to_full_string(used_classification),
                detail::tracking_entry{ "cg", "total_runtime", std::chrono::duration_cast<std::chrono::milliseconds>(end_time - start_time) });

    return csvm_model;
}

template <typename label_type>
std::vector<label_type> csvm::predict(const model<label_type> &model, const data_set<label_type> &data) const {
    if (model.num_features() != data.num_features()) {
        throw invalid_parameter_exception{ fmt::format("Number of features per data point ({}) must match the number of features per support vector of the provided model ({})!", data.num_features(), model.num_features()) };
    }

    // convert predicted values to the correct labels
    std::vector<label_type> predicted_labels(data.num_data_points());

    PLSSVM_ASSERT(data.data_ptr_ != nullptr, "The data_ptr_ (predict points) may never be a nullptr!");
    const soa_matrix<real_type> &predict_points = *data.data_ptr_;

    if (model.get_classification_type() == classification_type::oaa) {
        PLSSVM_ASSERT(data.data_ptr_ != nullptr, "The data_ptr_ (model) may never be a nullptr!");
        PLSSVM_ASSERT(model.alpha_ptr_ != nullptr, "The alpha_ptr_ may never be a nullptr!");
        PLSSVM_ASSERT(model.alpha_ptr_->size() == 1, "For OAA, the alpha vector must only contain a single aos_matrix of size {}x{}!", model.num_classes(), model.num_support_vectors());
        PLSSVM_ASSERT(model.alpha_ptr_->front().num_rows() == calculate_number_of_classifiers(classification_type::oaa, data.num_classes()), "The number of rows in the matrix must be {}, but is {}!", model.alpha_ptr_->front().num_rows(), calculate_number_of_classifiers(classification_type::oaa, data.num_classes()));
        PLSSVM_ASSERT(model.alpha_ptr_->front().num_cols() == data.num_data_points(), "The number of weights ({}) must be equal to the number of support vectors ({})!", model.alpha_ptr_->front().num_cols(), data.num_data_points());

        const soa_matrix<real_type> &sv = *model.data_.data_ptr_;
        const aos_matrix<real_type> &alpha = model.alpha_ptr_->back();

        // predict values using OAA -> num_data_points x num_classes
        const aos_matrix<real_type> votes = predict_values(model.params_, sv, alpha, *model.rho_ptr_, *model.w_ptr_, predict_points);

        PLSSVM_ASSERT(votes.num_rows() == data.num_data_points(), "The number of votes ({}) must be equal the number of data points ({})!", votes.num_rows(), data.num_data_points());
        PLSSVM_ASSERT(votes.num_cols() == calculate_number_of_classifiers(classification_type::oaa, model.num_classes()), "The votes contain {} values, but must contain {} values!", votes.num_cols(), calculate_number_of_classifiers(classification_type::oaa, model.num_classes()));

        // use voting
        #pragma omp parallel for default(none) shared(predicted_labels, votes, model) if (!std::is_same_v<label_type, bool>)
        for (typename std::vector<label_type>::size_type i = 0; i < predicted_labels.size(); ++i) {
            std::size_t argmax = 0;
            real_type max = std::numeric_limits<real_type>::lowest();
            for (std::size_t v = 0; v < votes.num_cols(); ++v) {
                if (max < votes(i, v)) {
                    argmax = v;
                    max = votes(i, v);
                }
            }
            predicted_labels[i] = model.data_.mapping_->get_label_by_mapped_index(argmax);
        }
    } else if (model.get_classification_type() == classification_type::oao) {
        PLSSVM_ASSERT(model.indices_ptr_ != nullptr, "The indices_ptr_ may never be a nullptr!");
        PLSSVM_ASSERT(model.alpha_ptr_ != nullptr, "The alpha_ptr_ may never be a nullptr!");
        PLSSVM_ASSERT(model.alpha_ptr_->size() == calculate_number_of_classifiers(classification_type::oao, model.num_classes()), "The alpha vector must contain {} matrices, but it contains {}!", calculate_number_of_classifiers(classification_type::oao, model.num_classes()), model.alpha_ptr_->size());
        PLSSVM_ASSERT(std::all_of(model.alpha_ptr_->cbegin(), model.alpha_ptr_->cend(), [](const aos_matrix<real_type> &matr) { return matr.num_rows() == 1; }), "In case of OAO, each matrix may only contain one row!");
        PLSSVM_ASSERT(model.rho_ptr_ != nullptr, "The rho_ptr_ may never be a nullptr!");
        PLSSVM_ASSERT(model.w_ptr_ != nullptr, "The w_ptr_ may never be a nullptr!");

        // predict values using OAO
        const std::size_t num_features = model.num_features();
        const std::size_t num_classes = model.num_classes();
        const std::vector<std::vector<std::size_t>> &indices = *model.indices_ptr_;

        aos_matrix<std::size_t> class_votes{ data.num_data_points(), num_classes };

        bool calculate_w{ false };
        if (model.w_ptr_->empty()) {
            // w is currently empty
            // initialize the w matrix and calculate it later!
            calculate_w = true;
            (*model.w_ptr_) = aos_matrix<real_type>{ calculate_number_of_classifiers(classification_type::oao, num_classes), num_features };
        }

        // perform one vs. one prediction
        std::size_t pos = 0;
        for (std::size_t i = 0; i < num_classes; ++i) {
            for (std::size_t j = i + 1; j < num_classes; ++j) {
                // TODO: reduce amount of copies!?
                // assemble one vs. one classification matrix and rhs
                const std::size_t num_data_points_in_sub_matrix{ indices[i].size() + indices[j].size() };
                const aos_matrix<real_type> &binary_alpha = (*model.alpha_ptr_)[pos];
                const std::vector<real_type> binary_rho{ (*model.rho_ptr_)[pos] };

                // create binary support vector matrix, based on the number of classes
                const soa_matrix<real_type> &binary_sv = [&]() {
                   if (num_classes == 2) {
                       // no special assembly needed in binary case
                       return *model.data_.data_ptr_;
                   } else {
                       // note: if this is changed, it must also be changed in the libsvm_model_parsing.hpp in the calculate_alpha_idx function!!!
                       // order the indices in increasing order
                       soa_matrix<real_type> temp{ num_data_points_in_sub_matrix, num_features };
                       std::vector<std::size_t> sorted_indices(num_data_points_in_sub_matrix);
                       std::merge(indices[i].cbegin(), indices[i].cend(), indices[j].cbegin(), indices[j].cend(), sorted_indices.begin());
                       // copy the support vectors to the binary support vectors
                       #pragma omp parallel for collapse(2) default(none) shared(sorted_indices, temp, model) firstprivate(num_data_points_in_sub_matrix, num_features)
                       for (std::size_t si = 0; si < num_data_points_in_sub_matrix; ++si) {
                           for (std::size_t dim = 0; dim < num_features; ++dim) {
                               temp(si, dim) = (*model.data_.data_ptr_)(sorted_indices[si], dim);
                           }
                       }
                       return temp;
                   }
                }();

                // predict binary pair
                aos_matrix<real_type> binary_votes{};
                // don't use the w vector for the polynomial and rbf kernel OR if the w vector hasn't been calculated yet
                if (params_.kernel_type != kernel_function_type::linear || calculate_w) {
                    // the w vector optimization has not been applied yet -> calculate w and store it
                    aos_matrix<real_type> w{};
                    // returned w: 1 x num_features
                    binary_votes = predict_values(model.params_, binary_sv, binary_alpha, binary_rho, w, predict_points);
                    // only in case of the linear kernel, the w vector gets filled -> store it
                    if (params_.kernel_type == kernel_function_type::linear) {
                        #pragma omp parallel for default(none) shared(model, w) firstprivate(num_features, pos)
                        for (std::size_t dim = 0; dim < num_features; ++dim) {
                            (*model.w_ptr_)(pos, dim) = w(0, dim);
                        }
                    }
                } else {
                    // use previously calculated w vector
                    aos_matrix<real_type> binary_w{ 1, num_features };
                    #pragma omp parallel for default(none) shared(model, binary_w) firstprivate(num_features, pos)
                    for (std::size_t dim = 0; dim < num_features; ++dim) {
                        binary_w(0, dim) = (*model.w_ptr_)(pos, dim);
                    }
                    binary_votes = predict_values(model.params_, binary_sv, binary_alpha, binary_rho, binary_w, predict_points);
                }

                PLSSVM_ASSERT(binary_votes.num_rows() == data.num_data_points(), "The number of votes ({}) must be equal the number of data points ({})!", binary_votes.num_rows(), data.num_data_points());
                PLSSVM_ASSERT(binary_votes.num_cols() == 1, "The votes contain {} values, but must contain one value!", binary_votes.num_cols());

                #pragma omp parallel for default(none) shared(data, binary_votes, class_votes) firstprivate(i, j)
                for (std::size_t d = 0; d < data.num_data_points(); ++d) {
                    if (binary_votes(d, 0) > real_type{ 0.0 }) {
                        ++class_votes(d, i);
                    } else {
                        ++class_votes(d, j);
                    }
                }

                // go to next one vs. one classification
                ++pos;
                // order of the alpha value: 0 vs 1, 0 vs 2, 0 vs 3, 1 vs 2, 1 vs 3, 2 vs 3
            }
        }

        // map majority vote to predicted class
        #pragma omp parallel for default(none) shared(predicted_labels, class_votes, model) if (!std::is_same_v<label_type, bool>)
        for (typename std::vector<label_type>::size_type i = 0; i < predicted_labels.size(); ++i) {
            std::size_t argmax = 0;
            real_type max = std::numeric_limits<real_type>::lowest();
            for (std::size_t v = 0; v < class_votes.num_cols(); ++v) {
                if (max < class_votes(i, v)) {
                    argmax = v;
                    max = class_votes(i, v);
                }
            }
            predicted_labels[i] = model.data_.mapping_->get_label_by_mapped_index(argmax);
        }
    }

    return predicted_labels;
}

template <typename label_type>
real_type csvm::score(const model<label_type> &model) const {
    return this->score(model, model.data_);
}

template <typename label_type>
real_type csvm::score(const model<label_type> &model, const data_set<label_type> &data) const {
    // the data set must contain labels in order to score the learned model
    if (!data.has_labels()) {
        throw invalid_parameter_exception{ "The data set to score must have labels!" };
    }
    // the number of features must be equal
    if (model.num_features() != data.num_features()) {
        throw invalid_parameter_exception{ fmt::format("Number of features per data point ({}) must match the number of features per support vector of the provided model ({})!", data.num_features(), model.num_features()) };
    }

    // predict labels
    const std::vector<label_type> predicted_labels = predict(model, data);
    // correct labels
    const std::vector<label_type> &correct_labels = data.labels().value();

    // calculate the accuracy
    typename std::vector<label_type>::size_type correct{ 0 };
    #pragma omp parallel for default(none) shared(predicted_labels, correct_labels) reduction(+ : correct)
    for (typename std::vector<label_type>::size_type i = 0; i < predicted_labels.size(); ++i) {
        if (predicted_labels[i] == correct_labels[i]) {
            ++correct;
        }
    }
    return static_cast<real_type>(correct) / static_cast<real_type>(predicted_labels.size());
}

//*************************************************************************************************************************************//
//                                                       private member functions                                                      //
//*************************************************************************************************************************************//

template <typename... Args>
std::pair<aos_matrix<real_type>, std::vector<real_type>> csvm::solve_system_of_linear_equations(const soa_matrix<real_type> &A, const aos_matrix<real_type> &B, const parameter &params, Args &&...named_args) const {
    PLSSVM_ASSERT(!A.empty(), "The A matrix may not be empty!");
    PLSSVM_ASSERT(!B.empty(), "The B matrix may not be empty!");
    PLSSVM_ASSERT(A.num_rows() == B.num_cols(), "The number of data points in A ({}) and B ({}) must be the same!", A.num_rows(), B.num_cols());

    igor::parser parser{ std::forward<Args>(named_args)... };

    // set default values
    // note: if the default values are changed, they must also be changed in the Python bindings!
    real_type used_epsilon{ 0.001 };
    unsigned long long used_max_iter{ A.num_rows() };
    solver_type used_solver{ solver_type::automatic };

    // compile time check: only named parameters are permitted
    static_assert(!parser.has_unnamed_arguments(), "Can only use named parameter!");
    // compile time check: each named parameter must only be passed once
    static_assert(!parser.has_duplicates(), "Can only use each named parameter once!");
    // compile time check: only some named parameters are allowed
    static_assert(!parser.has_other_than(epsilon, max_iter, classification, solver), "An illegal named parameter has been passed!");

    // compile time/runtime check: the values must have the correct types
    if constexpr (parser.has(epsilon)) {
        // get the value of the provided named parameter
        used_epsilon = detail::get_value_from_named_parameter<real_type>(parser, epsilon);
        // check if value makes sense
        if (used_epsilon <= real_type{ 0.0 }) {
            throw invalid_parameter_exception{ fmt::format("epsilon must be less than 0.0, but is {}!", used_epsilon) };
        }
    }
    if constexpr (parser.has(max_iter)) {
        // get the value of the provided named parameter
        used_max_iter = detail::get_value_from_named_parameter<unsigned long long>(parser, max_iter);
        // check if value makes sense
        if (used_max_iter == 0) {
            throw invalid_parameter_exception{ fmt::format("max_iter must be greater than 0, but is {}!", used_max_iter) };
        }
    }
    if constexpr (parser.has(solver)) {
        // get the value of the provided parameter
        used_solver = detail::get_value_from_named_parameter<solver_type>(parser, solver);
    }

    const std::size_t num_rows = A.num_rows();
    const std::size_t num_features = A.num_cols();
    const std::size_t num_rows_reduced = num_rows - 1;
    const std::size_t num_rhs = B.num_rows();

    // determine the correct solver type, if the automatic solver type has been provided
    if (used_solver == solver_type::automatic) {
        using namespace detail::literals;

        // define used safety margin constants
        constexpr detail::memory_size minimal_safety_margin = 512_MiB;
        constexpr long double percentual_safety_margin = 0.05L;
        const auto reduce_total_memory = [minimal_safety_margin](const detail::memory_size total_memory) {
            return total_memory - std::max(total_memory * percentual_safety_margin, minimal_safety_margin);
        };

        const detail::memory_size total_system_memory = detail::get_system_memory();
        const detail::memory_size total_device_memory = this->get_device_memory();

<<<<<<< HEAD
        // 4B/8B * (data_set size including padding + explicit kernel matrix size + B and C matrix in GEMM + q_red vector)
//        const unsigned long long max_single_allocation_size = sizeof(real_type) * std::max(num_rows * num_features, num_rows_reduced * num_rows_reduced);
        const unsigned long long total_memory_needed = sizeof(real_type) * ((num_rows + THREAD_BLOCK_SIZE * INTERNAL_BLOCK_SIZE) * (num_features + FEATURE_BLOCK_SIZE) + (num_rows_reduced * (num_rows_reduced + 1) / 2) + 2 * num_rows_reduced * num_rhs + num_features);
=======
        // 4B/8B * (data_set size + explicit kernel matrix size + B and C matrix in GEMM + q_red vector)
#if defined(PLSSVM_USE_GEMM)
        const unsigned long long kernel_matrix_size = num_rows_reduced * num_rows_reduced;
#else
        const unsigned long long kernel_matrix_size = num_rows_reduced * (num_rows_reduced + 1) / 2;
#endif
        const detail::memory_size total_memory_needed{ sizeof(real_type) * (num_rows * num_features + kernel_matrix_size + 2 * num_rows_reduced * num_rhs + num_features) };
>>>>>>> 17ef5476

        detail::log(verbosity_level::full,
                    "Determining the solver type based on the available memory:\n"
                    "  - total system memory: {}\n"
                    "  - usable system memory: {} = {}\n"
                    "  - total device memory: {}\n"
                    "  - usable device memory: {} = {}\n"
                    "  - memory needed: {}\n",
                    detail::tracking_entry{ "solver", "system_memory", total_system_memory },
                    fmt::format("{} {}", total_system_memory, total_system_memory * percentual_safety_margin > minimal_safety_margin ? "* 0.95" : "- 512 MiB"),
                    detail::tracking_entry{ "solver", "available_system_memory", reduce_total_memory(total_system_memory) },
                    detail::tracking_entry{ "solver", "device_memory", total_device_memory },
                    fmt::format("{} {}", total_device_memory, total_device_memory * percentual_safety_margin > minimal_safety_margin ? "* 0.95" : "- 512 MiB"),
                    detail::tracking_entry{ "solver", "available_device_memory", reduce_total_memory(total_device_memory) },
                    detail::tracking_entry{ "solver", "needed_memory", total_memory_needed });

        // select solver type based on the available memory
        if (total_memory_needed < total_device_memory) {
            used_solver = solver_type::cg_explicit;
        } else if (total_memory_needed > total_device_memory && total_memory_needed < total_system_memory) {
            used_solver = solver_type::cg_streaming;
        } else {
            used_solver = solver_type::cg_implicit;
        }

#if defined(PLSSVM_ENFORCE_MAX_MEM_ALLOC_SIZE)
        // enforce max mem alloc size if requested
        const detail::memory_size max_mem_alloc_size = this->get_max_mem_alloc_size();
        // maximum of data set and kernel matrix
        const detail::memory_size max_single_allocation_size{ sizeof(real_type) * std::max<unsigned long long>(num_rows * num_features, kernel_matrix_size) };
        detail::log(verbosity_level::full,
                    "  - max. memory allocation size: {}\n",
                    detail::tracking_entry{ "solver", "device_max_mem_alloc_size", max_mem_alloc_size });

        // note: only cg_explicit currently implemented
        // TODO: also implement logic for cg_streaming and cg_implicit
        if (used_solver == solver_type::cg_explicit && max_single_allocation_size > max_mem_alloc_size) {
            detail::log(verbosity_level::full,
                        "The biggest single allocation ({}) exceeds the guaranteed maximum memory allocation size ({}), falling back to solver_type::cg_streaming.\n",
                        max_single_allocation_size, max_mem_alloc_size);
            std::clog << fmt::format(fmt::fg(fmt::color::orange),
                                     "Warning: if you are sure that the guaranteed maximum memory allocation size can be safely ignored on your deivce, "
                                     "this check can be disabled via \"-DPLSSVM_ENFORCE_MAX_MEM_ALLOC_SIZE=OFF\" during the CMake configuration!") << std::endl;
            used_solver = solver_type::cg_streaming;
        }
#endif
    }

    detail::log(verbosity_level::full,
                "Using {} as solver for AX=B.\n\n",
                detail::tracking_entry{ "solver", "solver_type", used_solver });

    // perform dimensional reduction
    // note: structured binding is rejected by clang HIP compiler!
    std::vector<real_type> q_red{};
    real_type QA_cost{};
    std::tie(q_red, QA_cost) = this->perform_dimensional_reduction(params, A);

    // update right-hand sides (B)
    std::vector<real_type> b_back_value(num_rhs);
    soa_matrix<real_type> B_red{ num_rhs, num_rows_reduced };
    #pragma omp parallel for default(none) shared(B, B_red, b_back_value) firstprivate(num_rhs, num_rows_reduced)
    for (std::size_t row = 0; row < num_rhs; ++row) {
        b_back_value[row] = B(row, num_rows_reduced);
        for (std::size_t col = 0; col < num_rows_reduced; ++col) {
            B_red(row, col) = B(row, col) - b_back_value[row];
        }
    }

    // setup/allocate necessary data on the device(s)
    const detail::simple_any data = this->setup_data_on_devices(used_solver, A);

    // assemble explicit kernel matrix
    const std::chrono::steady_clock::time_point assembly_start_time = std::chrono::steady_clock::now();
    const detail::simple_any kernel_matrix = this->assemble_kernel_matrix(used_solver, params, data, q_red, QA_cost);
    const std::chrono::steady_clock::time_point assembly_end_time = std::chrono::steady_clock::now();
    detail::log(verbosity_level::full | verbosity_level::timing,
                "Assembled the kernel matrix in {}.\n",
                detail::tracking_entry{ "kernel_matrix", "kernel_matrix_assembly", std::chrono::duration_cast<std::chrono::milliseconds>(assembly_end_time - assembly_start_time) });


    // choose the correct algorithm based on the (provided) solver type -> currently only CG available
    const soa_matrix<real_type> X = conjugate_gradients(kernel_matrix, B_red, used_epsilon, used_max_iter, used_solver);  // TODO: q_red for implicit


    // calculate bias and undo dimensional reduction
    aos_matrix<real_type> X_ret{ num_rhs, A.num_rows() };
    std::vector<real_type> bias(num_rhs);
    #pragma omp parallel for default(none) shared(X, q_red, X_ret, bias, b_back_value) firstprivate(num_rhs, num_rows_reduced, QA_cost)
    for (std::size_t i = 0; i < num_rhs; ++i) {
        real_type temp_sum{ 0.0 };
        real_type temp_dot{ 0.0 };
        #pragma omp simd reduction(+ : temp_sum) reduction(+ : temp_dot)
        for (std::size_t dim = 0; dim < num_rows_reduced; ++dim) {
            temp_sum += X(i, dim);
            temp_dot += q_red[dim] * X(i, dim);

            X_ret(i, dim) = X(i, dim);
        }
        bias[i] = -(b_back_value[i] + QA_cost * temp_sum - temp_dot);
        X_ret(i, num_rows_reduced) = -temp_sum;
    }

    return std::make_pair(std::move(X_ret), std::move(bias));
}

/// @cond Doxygen_suppress
namespace detail {

/**
 * @brief Sets the `value` to `false` since the given type @p T is either not a C-SVM or the C-SVM using the requested backend isn't available.
 * @tparam T the type of the C-SVM
 */
template <typename T>
struct csvm_backend_exists : std::false_type {};

}  // namespace detail
/// @endcond

/**
 * @brief Sets the value of the `value` member to `true` if @p T is a C-SVM using an available backend. Ignores any top-level const, volatile, and reference qualifiers.
 * @tparam T the type of the C-SVM
 */
template <typename T>
struct csvm_backend_exists : detail::csvm_backend_exists<detail::remove_cvref_t<T>> {};

/**
 * @brief Sets the value of the `value` member to `true` if @p T is a C-SVM using an available backend. Ignores any top-level const, volatile, and reference qualifiers.
 */
template <typename T>
constexpr bool csvm_backend_exists_v = csvm_backend_exists<T>::value;

}  // namespace plssvm

#endif  // PLSSVM_CSVM_HPP_<|MERGE_RESOLUTION|>--- conflicted
+++ resolved
@@ -719,19 +719,13 @@
         const detail::memory_size total_system_memory = detail::get_system_memory();
         const detail::memory_size total_device_memory = this->get_device_memory();
 
-<<<<<<< HEAD
         // 4B/8B * (data_set size including padding + explicit kernel matrix size + B and C matrix in GEMM + q_red vector)
-//        const unsigned long long max_single_allocation_size = sizeof(real_type) * std::max(num_rows * num_features, num_rows_reduced * num_rows_reduced);
-        const unsigned long long total_memory_needed = sizeof(real_type) * ((num_rows + THREAD_BLOCK_SIZE * INTERNAL_BLOCK_SIZE) * (num_features + FEATURE_BLOCK_SIZE) + (num_rows_reduced * (num_rows_reduced + 1) / 2) + 2 * num_rows_reduced * num_rhs + num_features);
-=======
-        // 4B/8B * (data_set size + explicit kernel matrix size + B and C matrix in GEMM + q_red vector)
 #if defined(PLSSVM_USE_GEMM)
-        const unsigned long long kernel_matrix_size = num_rows_reduced * num_rows_reduced;
+        const unsigned long long kernel_matrix_size = num_rows_reduced * num_rows_reduced;  // TODO: add padding
 #else
         const unsigned long long kernel_matrix_size = num_rows_reduced * (num_rows_reduced + 1) / 2;
 #endif
-        const detail::memory_size total_memory_needed{ sizeof(real_type) * (num_rows * num_features + kernel_matrix_size + 2 * num_rows_reduced * num_rhs + num_features) };
->>>>>>> 17ef5476
+        const detail::memory_size total_memory_needed{ sizeof(real_type) * ((num_rows + THREAD_BLOCK_SIZE * INTERNAL_BLOCK_SIZE) * (num_features + FEATURE_BLOCK_SIZE) + kernel_matrix_size + 2 * num_rows_reduced * num_rhs + num_features) };
 
         detail::log(verbosity_level::full,
                     "Determining the solver type based on the available memory:\n"
