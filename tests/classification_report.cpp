--- conflicted
+++ resolved
@@ -87,19 +87,6 @@
     EXPECT_EQ(plssvm::detail::sanitize_nan(42.0, 1.0, plssvm::classification_report::zero_division_behavior::one, "Foo"), 42.0);
 }
 
-<<<<<<< HEAD
-// TEST_F(ZeroDivisionBehavior, sanitize_nan_nan) {
-//     // sanitize NaN using nan
-// #if !defined(PLSSVM_USE_FAST_MATH) || defined(_MSC_VER)
-//     // ATTENTION: MSVC doesn't optimize out the NaN check even if fast math is used
-//     EXPECT_TRUE(std::isnan(plssvm::detail::sanitize_nan(42.0, 0.0, plssvm::classification_report::zero_division_behavior::nan, "Foo")));
-// #else
-//     // ATTENTION: std::isnan will ALWAYS return false due to -ffast-math being enabled in release mode (in GCC and clang)
-//     EXPECT_FALSE(std::isnan(plssvm::detail::sanitize_nan(42.0, 0.0, plssvm::classification_report::zero_division_behavior::nan, "Foo")));
-// #endif
-//     EXPECT_EQ(plssvm::detail::sanitize_nan(42.0, 1.0, plssvm::classification_report::zero_division_behavior::nan, "Foo"), 42.0);
-// }
-=======
 //TEST_F(ZeroDivisionBehavior, sanitize_nan_nan) {
 //    // sanitize NaN using nan
 //#if !defined(PLSSVM_USE_FAST_MATH) || defined(_MSC_VER)
@@ -111,7 +98,6 @@
 //#endif
 //    EXPECT_EQ(plssvm::detail::sanitize_nan(42.0, 1.0, plssvm::classification_report::zero_division_behavior::nan, "Foo"), 42.0);
 //}
->>>>>>> e1481464
 
 //*************************************************************************************************************************************//
 //                                                               metrics                                                               //
