--- conflicted
+++ resolved
@@ -25,26 +25,6 @@
 #include "plssvm/exceptions/exceptions.hpp"              // plssvm::data_set_exception
 #include "plssvm/file_format_types.hpp"                  // plssvm::file_format_type
 
-<<<<<<< HEAD
-#include "fmt/chrono.h"   // directly output std::chrono times via fmt
-#include "fmt/core.h"     // fmt::format
-#include "fmt/ostream.h"  // directly output objects with operator<< overload via fmt
-
-#include <algorithm>   // std::all_of, std::max, std::min, std::sort, std::adjacent_find
-#include <chrono>      // std::chrono::{time_point, steady_clock, duration_cast, millisecond}
-#include <cstddef>     // std::size_t
-#include <functional>  // std::reference_wrapper, std::cref
-#include <iostream>    // std::cout, std::endl
-#include <limits>      // std::numeric_limits::{max, lowest}
-#include <map>         // std::map
-#include <memory>      // std::shared_ptr, std::make_shared
-#include <optional>    // std::optional, std::make_optional, std::nullopt
-#include <set>         // std::set
-#include <string>      // std::string
-#include <tuple>       // std::tie
-#include <utility>     // std::move, std::pair, std::make_pair
-#include <vector>      // std::vector
-=======
 #include "fmt/chrono.h"                                  // directly output std::chrono times via fmt
 #include "fmt/core.h"                                    // fmt::format
 #include "fmt/ostream.h"                                 // directly output objects with operator<< overload via fmt
@@ -64,7 +44,6 @@
 #include <type_traits>                                   // std::is_same_v, std::is_arithmetic_v
 #include <utility>                                       // std::move, std::pair, std::make_pair
 #include <vector>                                        // std::vector
->>>>>>> f1b4a5f3
 
 namespace plssvm {
 
