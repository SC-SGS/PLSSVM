--- conflicted
+++ resolved
@@ -559,14 +559,9 @@
     const std::vector<std::vector<real_type>> data = util::generate_specific_matrix<real_type>(label.size(), 3);
 
     // create necessary parameter
-<<<<<<< HEAD
-    const plssvm::parameter params{};
-    const std::vector<real_type> rho(num_alpha_values, real_type{ 3.14159265359 });
-=======
     plssvm::parameter params{};
     params.kernel_type = plssvm::kernel_function_type::linear;
-    const real_type rho = 3.14159265359;
->>>>>>> b4d7a9b7
+    const std::vector<real_type> rho(num_alpha_values, real_type{ 3.14159265359 });
     const plssvm::data_set<real_type, label_type> data_set{ std::vector<std::vector<real_type>>{ data }, std::vector<label_type>{ label } };
 
     // write the LIBSVM model file
@@ -983,15 +978,9 @@
     const std::vector<std::vector<real_type>> data = util::generate_specific_matrix<real_type>(label.size(), 3);
 
     // create necessary parameter
-<<<<<<< HEAD
-    const plssvm::parameter params{};
+    const plssvm::parameter params{ plssvm::kernel_type = plssvm::kernel_function_type::linear };
     const std::vector<real_type> rho(num_alpha_values, real_type{ 3.1415 });
     const std::vector<std::vector<real_type>> alpha = util::generate_specific_matrix<real_type>(num_alpha_values, data.size());
-=======
-    const plssvm::parameter params{ plssvm::kernel_type = plssvm::kernel_function_type::linear };
-    const real_type rho = 3.1415;
-    const std::vector<real_type> alpha{ -0.1, -0.2, -0.3 };
->>>>>>> b4d7a9b7
     const plssvm::data_set<real_type, label_type> data_set{ std::vector<std::vector<real_type>>{ data }, std::vector<label_type>{ label } };
 
     // write the LIBSVM model file
