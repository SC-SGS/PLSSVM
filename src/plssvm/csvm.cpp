/**
 * @author Alexander Van Craen
 * @author Marcel Breyer
 * @copyright 2018-today The PLSSVM project - All Rights Reserved
 * @license This file is part of the PLSSVM project which is released under the MIT license.
 *          See the LICENSE.md file in the project root for full license information.
 */

#include "plssvm/csvm.hpp"

#include "plssvm/constants.hpp"                   // plssvm::real_type
#include "plssvm/detail/assert.hpp"               // PLSSVM_ASSERT
#include "plssvm/detail/logger.hpp"               // plssvm::detail::log, plssvm::verbosity_level
#include "plssvm/detail/operators.hpp"            // plssvm operator overloads for vectors
#include "plssvm/detail/performance_tracker.hpp"  // PLSSVM_DETAIL_PERFORMANCE_TRACKER_ADD_TRACKING_ENTRY, plssvm::detail::tracking_entry
#include "plssvm/detail/simple_any.hpp"           // plssvm::detail::simple_any
#include "plssvm/exceptions/exceptions.hpp"       // plssvm::invalid_parameter_exception
#include "plssvm/kernel_function_types.hpp"       // plssvm::kernel_function_type, plssvm::kernel_function
#include "plssvm/matrix.hpp"                      // plssvm::aos_matrix
#include "plssvm/parameter.hpp"                   // plssvm::parameter
#include "plssvm/solver_types.hpp"                // plssvm::solver_type

#include "fmt/core.h"  // fmt::format

#include <algorithm>   // std::count
#include <chrono>      // std::chrono::{steady_clock, duration_cast, milliseconds}
#include <cstddef>     // std::size_t
#include <functional>  // std::plus
#include <numeric>     // std::inner_product
#include <utility>     // std::move
#include <utility>     // std::pair, std::make_pair
#include <vector>      // std::vector

namespace plssvm {

void csvm::sanity_check_parameter() const {
    // kernel: valid kernel function
    if (params_.kernel_type != kernel_function_type::linear && params_.kernel_type != kernel_function_type::polynomial && params_.kernel_type != kernel_function_type::rbf) {
        throw invalid_parameter_exception{ fmt::format("Invalid kernel function {} given!", detail::to_underlying(params_.kernel_type)) };
    }

    // gamma: must be greater than 0 IF explicitly provided, but only in the polynomial and rbf kernel
    if ((params_.kernel_type == kernel_function_type::polynomial || params_.kernel_type == kernel_function_type::rbf) && !params_.gamma.is_default() && params_.gamma.value() <= real_type{ 0.0 }) {
        throw invalid_parameter_exception{ fmt::format("gamma must be greater than 0.0, but is {}!", params_.gamma) };
    }
    // degree: all allowed
    // coef0: all allowed
    // cost: all allowed
}

<<<<<<< HEAD
soa_matrix<real_type> csvm::conjugate_gradients(const detail::simple_any &A, const soa_matrix<real_type> &B, const real_type eps, const unsigned long long max_cg_iter, const solver_type cg_solver) const {
=======
std::pair<aos_matrix<real_type>, unsigned long long> csvm::conjugate_gradients(const detail::simple_any &A, const aos_matrix<real_type> &B, const real_type eps, const unsigned long long max_cg_iter, const solver_type cg_solver) const {
>>>>>>> cb67a709
    using namespace plssvm::operators;

    PLSSVM_ASSERT(!B.empty(), "The right-hand sides may not be empty!");
    PLSSVM_ASSERT(eps > real_type{ 0.0 }, "The epsilon value must be greater than 0.0!");
    PLSSVM_ASSERT(max_cg_iter > 0, "The maximum number of iterations must be greater than 0!");

    const std::size_t num_rows = B.num_cols();
    const std::size_t num_rhs = B.num_rows();

    // timing for each CG iteration
    std::chrono::milliseconds total_iteration_time{};
    std::chrono::milliseconds total_blas_level_3_time{};

    //
    // perform Conjugate Gradients (CG) algorithm
    //

    soa_matrix<real_type> X{ num_rhs, num_rows, real_type{ 1.0 } };

    // R = B - A * X
    soa_matrix<real_type> R{ B };
    total_blas_level_3_time += this->run_blas_level_3(cg_solver, real_type{ -1.0 }, A, X, real_type{ 1.0 }, R);

    // delta = R.T * R
    std::vector<real_type> delta = rowwise_dot(R, R);
    const std::vector<real_type> delta0(delta);

    soa_matrix<real_type> D{ R };

    // get the index of the rhs that has the largest residual difference wrt to its target residual
    const auto rhs_idx_max_residual_difference = [&]() {
        const real_type max_difference{ 0.0 };
        std::size_t idx{ 0 };
        for (std::size_t i = 0; i < delta.size(); ++i) {
            const real_type difference = delta[i] - (eps * eps * delta0[i]);
            if (difference > max_difference) {
                idx = i;
            }
        }
        return idx;
    };
    // get the number of rhs that have already been converged
    const auto num_rhs_converged = [eps, &delta, &delta0]() {
        return static_cast<std::size_t>(std::inner_product(delta.cbegin(), delta.cend(), delta0.cbegin(), real_type{ 0.0 }, std::plus<>{}, [eps](const real_type d, const real_type d0) { return d <= eps * eps * d0; }));
    };

    unsigned long long iter = 0;
    while (iter < max_cg_iter && num_rhs_converged() < num_rhs) {
        const std::size_t max_residual_difference_idx = rhs_idx_max_residual_difference();
        detail::log(verbosity_level::full | verbosity_level::timing,
                    "Start Iteration {} (max: {}) with {}/{} converged rhs (max residual {} with target residual {} for rhs {}). ",
                    iter + 1,
                    max_cg_iter,
                    num_rhs_converged(),
                    num_rhs,
                    delta[max_residual_difference_idx],
                    eps * eps * delta0[max_residual_difference_idx],
                    max_residual_difference_idx);
        const std::chrono::steady_clock::time_point iteration_start_time = std::chrono::steady_clock::now();

        // Q = A * D
        soa_matrix<real_type> Q{ D.num_rows(), D.num_cols() };
        total_blas_level_3_time += this->run_blas_level_3(cg_solver, real_type{ 1.0 }, A, D, real_type{ 0.0 }, Q);

        // alpha = delta_new / (D^T * Q))
        const std::vector<real_type> alpha = delta / rowwise_dot(D, Q);

        // X = X + alpha * D
        X += rowwise_scale(alpha, D);

        if (iter % 50 == 49) {
            // explicitly recalculate residual to remove accumulating floating point errors
            // R = B - A * X
            R = B;
            total_blas_level_3_time += this->run_blas_level_3(cg_solver, real_type{ -1.0 }, A, X, real_type{ 1.0 }, R);
        } else {
            // R = R - alpha * Q
            R -= rowwise_scale(alpha, Q);
        }

        // delta = R^T * R
        const std::vector<real_type> delta_old = delta;
        delta = rowwise_dot(R, R);

        // beta = delta_new / delta_old
        const std::vector<real_type> beta = delta / delta_old;
        // D = beta * D + R
        D = rowwise_scale(beta, D) + R;

        const std::chrono::steady_clock::time_point iteration_end_time = std::chrono::steady_clock::now();
        const std::chrono::duration iteration_duration = std::chrono::duration_cast<std::chrono::milliseconds>(iteration_end_time - iteration_start_time);
        detail::log(verbosity_level::full | verbosity_level::timing,
                    "Done in {}.\n",
                    iteration_duration);
        total_iteration_time += iteration_duration;

        // next CG iteration
        ++iter;
    }
    const std::size_t max_residual_difference_idx = rhs_idx_max_residual_difference();
    detail::log(verbosity_level::full | verbosity_level::timing,
                "Finished after {}/{} iterations with {}/{} converged rhs (max residual {} with target residual {} for rhs {}) and an average iteration time of {} and an average GEMM time of {}.\n",
                detail::tracking_entry{ "cg", "iterations", iter },
                detail::tracking_entry{ "cg", "max_iterations", max_cg_iter },
                detail::tracking_entry{ "cg", "num_converged_rhs", num_rhs_converged() },
                detail::tracking_entry{ "cg", "num_rhs", num_rhs },
                delta[max_residual_difference_idx],
                eps * eps * delta0[max_residual_difference_idx],
                max_residual_difference_idx,
                detail::tracking_entry{ "cg", "avg_iteration_time", total_iteration_time / iter },
                detail::tracking_entry{ "cg", "avg_blas_level_3_time", total_blas_level_3_time / (1 + iter + iter / 50) });
    PLSSVM_DETAIL_PERFORMANCE_TRACKER_ADD_TRACKING_ENTRY((detail::tracking_entry{ "cg", "residuals", delta }));
    PLSSVM_DETAIL_PERFORMANCE_TRACKER_ADD_TRACKING_ENTRY((detail::tracking_entry{ "cg", "target_residuals", eps * eps * delta0 }));
    PLSSVM_DETAIL_PERFORMANCE_TRACKER_ADD_TRACKING_ENTRY((detail::tracking_entry{ "cg", "epsilon", eps }));
    detail::log(verbosity_level::libsvm,
                "optimization finished, #iter = {}\n",
                iter);

    return std::make_pair(X, iter);
}

<<<<<<< HEAD
std::pair<std::vector<real_type>, real_type> csvm::perform_dimensional_reduction(const parameter &params, const soa_matrix<real_type> &A) const {
=======
std::pair<std::vector<real_type>, real_type> csvm::perform_dimensional_reduction(const parameter &params, const aos_matrix<real_type> &A) const {
    PLSSVM_ASSERT(!A.empty(), "The matrix must not be empty!");

>>>>>>> cb67a709
    const std::chrono::steady_clock::time_point dimension_reduction_start_time = std::chrono::steady_clock::now();

    const std::size_t num_rows_reduced = A.num_rows() - 1;

    // create q_red vector and calculate QA_costs
    std::vector<real_type> q_red(num_rows_reduced);
    switch (params.kernel_type) {
        case kernel_function_type::linear:
            #pragma omp parallel for default(none) shared(q_red, A) firstprivate(num_rows_reduced)
            for (std::size_t i = 0; i < num_rows_reduced; ++i) {
                q_red[i] = kernel_function<kernel_function_type::linear>(A, i, A, num_rows_reduced);
            }
            break;
        case kernel_function_type::polynomial:
            #pragma omp parallel for default(none) shared(q_red, A, params) firstprivate(num_rows_reduced)
            for (std::size_t i = 0; i < num_rows_reduced; ++i) {
                q_red[i] = kernel_function<kernel_function_type::polynomial>(A, i, A, num_rows_reduced, params.degree.value(), params.gamma.value(), params.coef0.value());
            }
            break;
        case kernel_function_type::rbf:
            #pragma omp parallel for default(none) shared(q_red, A, params) firstprivate(num_rows_reduced)
            for (std::size_t i = 0; i < num_rows_reduced; ++i) {
                q_red[i] = kernel_function<kernel_function_type::rbf>(A, i, A, num_rows_reduced, params.gamma.value());
            }
            break;
    }
    const real_type QA_cost = kernel_function(A, num_rows_reduced, A, num_rows_reduced, params) + real_type{ 1.0 } / params.cost;
    const std::chrono::steady_clock::time_point dimension_reduction_end_time = std::chrono::steady_clock::now();
    detail::log(verbosity_level::full | verbosity_level::timing,
                "Performed dimensional reduction in {}.\n",
                detail::tracking_entry{ "cg", "dimensional_reduction", std::chrono::duration_cast<std::chrono::milliseconds>(dimension_reduction_end_time - dimension_reduction_start_time) });

    return std::make_pair(std::move(q_red), QA_cost);
}

<<<<<<< HEAD
std::chrono::duration<long, std::milli> csvm::run_blas_level_3(const solver_type cg_solver, const real_type alpha, const detail::simple_any &A, const soa_matrix<real_type> &B, const real_type beta, soa_matrix<real_type> &C) const {
=======
std::chrono::duration<long, std::milli> csvm::run_blas_level_3(const solver_type cg_solver, const real_type alpha, const detail::simple_any &A, const aos_matrix<real_type> &B, const real_type beta, aos_matrix<real_type> &C) const {
    PLSSVM_ASSERT(!B.empty(), "The B matrix must not be empty!");
    PLSSVM_ASSERT(!C.empty(), "The C matrix must not be empty!");

>>>>>>> cb67a709
    const std::chrono::steady_clock::time_point start_time = std::chrono::steady_clock::now();

    this->blas_level_3(cg_solver, alpha, A, B, beta, C);

    const std::chrono::steady_clock::time_point end_time = std::chrono::steady_clock::now();
    return std::chrono::duration_cast<std::chrono::milliseconds>(end_time - start_time);
}

}  // namespace plssvm<|MERGE_RESOLUTION|>--- conflicted
+++ resolved
@@ -48,11 +48,7 @@
     // cost: all allowed
 }
 
-<<<<<<< HEAD
-soa_matrix<real_type> csvm::conjugate_gradients(const detail::simple_any &A, const soa_matrix<real_type> &B, const real_type eps, const unsigned long long max_cg_iter, const solver_type cg_solver) const {
-=======
-std::pair<aos_matrix<real_type>, unsigned long long> csvm::conjugate_gradients(const detail::simple_any &A, const aos_matrix<real_type> &B, const real_type eps, const unsigned long long max_cg_iter, const solver_type cg_solver) const {
->>>>>>> cb67a709
+std::pair<soa_matrix<real_type>, unsigned long long> csvm::conjugate_gradients(const detail::simple_any &A, const soa_matrix<real_type> &B, const real_type eps, const unsigned long long max_cg_iter, const solver_type cg_solver) const {
     using namespace plssvm::operators;
 
     PLSSVM_ASSERT(!B.empty(), "The right-hand sides may not be empty!");
@@ -174,13 +170,9 @@
     return std::make_pair(X, iter);
 }
 
-<<<<<<< HEAD
 std::pair<std::vector<real_type>, real_type> csvm::perform_dimensional_reduction(const parameter &params, const soa_matrix<real_type> &A) const {
-=======
-std::pair<std::vector<real_type>, real_type> csvm::perform_dimensional_reduction(const parameter &params, const aos_matrix<real_type> &A) const {
     PLSSVM_ASSERT(!A.empty(), "The matrix must not be empty!");
 
->>>>>>> cb67a709
     const std::chrono::steady_clock::time_point dimension_reduction_start_time = std::chrono::steady_clock::now();
 
     const std::size_t num_rows_reduced = A.num_rows() - 1;
@@ -216,14 +208,10 @@
     return std::make_pair(std::move(q_red), QA_cost);
 }
 
-<<<<<<< HEAD
 std::chrono::duration<long, std::milli> csvm::run_blas_level_3(const solver_type cg_solver, const real_type alpha, const detail::simple_any &A, const soa_matrix<real_type> &B, const real_type beta, soa_matrix<real_type> &C) const {
-=======
-std::chrono::duration<long, std::milli> csvm::run_blas_level_3(const solver_type cg_solver, const real_type alpha, const detail::simple_any &A, const aos_matrix<real_type> &B, const real_type beta, aos_matrix<real_type> &C) const {
     PLSSVM_ASSERT(!B.empty(), "The B matrix must not be empty!");
     PLSSVM_ASSERT(!C.empty(), "The C matrix must not be empty!");
 
->>>>>>> cb67a709
     const std::chrono::steady_clock::time_point start_time = std::chrono::steady_clock::now();
 
     this->blas_level_3(cg_solver, alpha, A, B, beta, C);
